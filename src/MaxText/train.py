# Copyright 2023–2025 Google LLC
#
# Licensed under the Apache License, Version 2.0 (the "License");
# you may not use this file except in compliance with the License.
# You may obtain a copy of the License at
#
#    https://www.apache.org/licenses/LICENSE-2.0
#
# Unless required by applicable law or agreed to in writing, software
# distributed under the License is distributed on an "AS IS" BASIS,
# WITHOUT WARRANTIES OR CONDITIONS OF ANY KIND, either express or implied.
# See the License for the specific language governing permissions and
# limitations under the License.

# pylint: disable=g-bad-todo, abstract-method, consider-using-with
"""Training loop and Decoding of the model."""

# Calling jax.device_count here prevents a "TPU platform already registered" error.
# See github.com/google/maxtext/issues/20 for more

from typing import Any, Sequence
import datetime
import functools
import os

from absl import app

import numpy as np

import pathwaysutils  # pylint: disable=unused-import

import tensorflow as tf

import jax
import jax.numpy as jnp

from flax import linen as nn
from flax.linen import partitioning as nn_partitioning

from cloud_tpu_diagnostics import diagnostic
from cloud_tpu_diagnostics.configuration import debug_configuration
from cloud_tpu_diagnostics.configuration import diagnostic_configuration
from cloud_tpu_diagnostics.configuration import stack_trace_configuration

from MaxText import checkpointing
from MaxText import exceptions
from MaxText import max_logging
from MaxText import max_utils
from MaxText import maxtext_utils
from MaxText import train_utils
from MaxText import profiler
from MaxText import pyconfig
from MaxText import sharding
from MaxText.layers.multi_token_prediction import calculate_mtp_acceptance_rate, calculate_mtp_loss
from MaxText.common_types import ShardMode
from MaxText.data_loader import create_dataloader
from MaxText.globals import EPS
from MaxText.metric_logger import MetricLogger
from MaxText.utils import gcs_utils
from MaxText.utils.goodput_utils import (
    GoodputEvent,
    create_goodput_recorder,
    maybe_monitor_goodput,
    maybe_record_goodput,
)
from MaxText.vertex_tensorboard import VertexTensorboardManager
# Placeholder: internal

from MaxText.gradient_accumulation import gradient_accumulation_loss_and_grad
from MaxText.vocabulary_tiling import vocab_tiling_linen_loss
from MaxText.dpo_utils import _merge_dpo_state, _split_dpo_state, dpo_loss_fn
from MaxText.train_utils import validate_train_config
from MaxText.metric_logger import record_activation_metrics
# pylint: disable=too-many-positional-arguments


def get_first_step(state):
  return int(state.step)


# -----------------------------------------------------------------------------
# Top-level Functions
# -----------------------------------------------------------------------------


def loss_fn(model, config, data, dropout_rng, params, is_train=True):
  """loss_fn for both train and eval.

  Args:
    model: A nn.Module
    config: Config of parameters
    data: Batch of data to apply to the model
    dropout_rng: A key to use to generate rng for dropout
    params: Model params
    is_train: True for train_step and False for eval_step

  Returns:
    loss: average loss
    aux: a dictionary including intermediate_outputs, total_loss, and total_weights
  """
  # decimate proportion of data when per_device_batch_size<1
  if is_train:
    for k, v in data.items():
      data[k] = v[: config.micro_batch_size_to_train_on, :]
  else:
    for k, v in data.items():
      data[k] = v[: config.micro_batch_size_to_eval_on, :]
  mutable_collections = ["intermediates"]
  if config.mtp_num_layers > 0 and is_train:
    # The single model.apply call now triggers the entire chain if MTP is enabled:
    # Decoder runs -> returns hidden_state -> MTPBlock uses it -> MTPBlock sows losses -> we reap them here.
    mutable_collections.append("mtp_losses")

  # During evaluation, if the acceptance rate test is enabled, we must
  # make its specific collection mutable so the MTPBlock can sow into it.
  if config.mtp_eval_target_module > 0 and not is_train:
    mutable_collections.append("mtp_acceptance")

  if isinstance(model, nn.Module):
    # inputs, targets, segments, positions = apply_args
    rng1, aqt_rng = jax.random.split(dropout_rng)

    # Flax Linen model
    logits, intermediate_outputs = model.apply(
        params,
        data["inputs"],
        data["inputs_position"],
        decoder_segment_ids=data["inputs_segmentation"],
        encoder_images=data["images"] if config.use_multimodal else None,
        encoder_image_masks=data["image_masks"] if config.use_multimodal and "image_masks" in data else None,
        enable_dropout=config.enable_dropout if is_train else False,
        rngs={"dropout": rng1, "params": aqt_rng},
        mutable=mutable_collections,
        decoder_target_tokens=data["targets"],
        decoder_target_mask=data["targets_segmentation"],
    )

    if config.num_vocab_tiling > 1:
      hidden_state_key = ("intermediates", "decoder", "hidden_states")
      hidden_states = maxtext_utils.get_nested_value(intermediate_outputs, hidden_state_key)[0]
      total_loss = vocab_tiling_linen_loss(hidden_states, data, config, model, params, is_train)
    else:
      one_hot_targets = jax.nn.one_hot(data["targets"], config.vocab_size)
      xent, _ = max_utils.cross_entropy_with_logits(logits, one_hot_targets)
      xent = sharding.maybe_shard_with_logical(
          xent,
          ("activation_embed_and_logits_batch", "activation_length"),
          model.mesh,
          config.shard_mode,
      )
      # Mask out paddings at the end of each example.
      xent = xent * (data["targets_segmentation"] != 0)
      total_loss = jnp.sum(xent)
  else:
    # Flax NNX model
    logits = model(
        decoder_input_tokens=data["inputs"],
        decoder_positions=data["inputs_position"],
        decoder_segment_ids=data["inputs_segmentation"],
        encoder_images=data["images"] if config.use_multimodal else None,
        encoder_image_masks=data["image_masks"] if config.use_multimodal and "image_masks" in data else None,
        enable_dropout=config.enable_dropout if is_train else False,
        decoder_target_tokens=data["targets"],
        decoder_target_mask=data["targets_segmentation"],
    )
    intermediate_outputs = {}
    one_hot_targets = jax.nn.one_hot(data["targets"], config.vocab_size)
    xent, _ = max_utils.cross_entropy_with_logits(logits, one_hot_targets)
    xent = nn.with_logical_constraint(xent, ("activation_embed_and_logits_batch", "activation_length"))
    # Mask out paddings at the end of each example.
    xent = xent * (data["targets_segmentation"] != 0)
    total_loss = jnp.sum(xent)

  total_weights = jnp.sum(data["targets_segmentation"] != 0)
  # If gradient accumulation is enabled, we don't need to divide total_loss
  # by total_weights and then multiply the computed gradient by total_weights,
  # since it's equivalent to computing the gradient from total_loss.
  # This simplification reduces the number of operations and makes it easier
  # for XLA to move all-reduce out of the gradient accumulation loop when use
  # Zero1+GA to reduce communication overhead.
  # EPS was used to avoid division by zero, but it's not needed when gradient
  # accumulation is enabled since there's no division.
  if config.gradient_accumulation_steps > 1:
    loss = total_loss
  else:
    loss = total_loss / (total_weights + EPS)

  # Calculate and Add MTP Loss
  mtp_loss = 0.0
  if config.mtp_num_layers > 0 and is_train:
    mtp_loss = calculate_mtp_loss(intermediate_outputs, config)
    loss += mtp_loss

  # get moe load balance loss
  moe_lb_loss = 0.0
  if config.num_experts > 1:
    nested_key = ("intermediates", "decoder", "layers", "moe_lb_loss")
    total_moe_lb_loss = maxtext_utils.get_nested_value(intermediate_outputs, nested_key, 0.0)
    moe_lb_loss = jnp.mean(jnp.array(total_moe_lb_loss))
    loss += moe_lb_loss

  # Add the model's primary output to the intermediates dict so it can be used
  # by the acceptance rate calculation in eval_step.
  intermediate_outputs["logits"] = logits

  aux = {
      "intermediate_outputs": intermediate_outputs,
      "total_loss": total_loss,
      "total_weights": total_weights,
      "moe_lb_loss": moe_lb_loss,
      "mtp_loss": mtp_loss,
  }
  return loss, aux


def train_step(model, config, state_mesh_shardings, params_shardings, state, data, dropout_rng):
  """

  Args:
    model: A nn.Module
    state: A pytree of the current state of the model
    data: Batch of data to apply to the model
    dropout_rng: A key to use to generate rng for dropout

  Returns:
    new_state: Same format as state.
    metrics: Dictionary of model metrics such as loss, training rate, etc.
    rng2: A new rng key that can be used in future calls.

  """
  reference_params, reference_params_sharding, extra_dpo_args, _loss_fn = [], [], [], loss_fn
  if config.use_dpo:
    state, reference_params = _split_dpo_state(state)
    state_mesh_shardings, reference_params_sharding = _split_dpo_state(state_mesh_shardings)
    extra_dpo_args = [reference_params]
    _loss_fn = dpo_loss_fn

  params = state.params

  if config.gradient_accumulation_steps > 1:
    loss, aux, raw_grads = gradient_accumulation_loss_and_grad(
        _loss_fn,
        config,
        model,
        params,
        params_shardings,
        data,
        dropout_rng,
        extra_dpo_args,
    )
  else:
    if config.optimizer_memory_host_offload:
      if config.use_dpo:
        reference_params = jax.device_put(
            reference_params, max_utils.with_memory_kind(reference_params_sharding, "device")
        )
        extra_dpo_args = [reference_params]
    if config.shard_optimizer_over_data:
      params = jax.tree.map(jax.lax.with_sharding_constraint, params, params_shardings)
    grad_func = jax.value_and_grad(_loss_fn, argnums=4, has_aux=True)
    (loss, aux), raw_grads = grad_func(model, config, data, dropout_rng, params, *extra_dpo_args, is_train=True)

  raw_grads = jax.tree_util.tree_map(lambda x: x.astype(config.grad_dtype) if x.dtype == jnp.float32 else x, raw_grads)
  intermediate_outputs = aux["intermediate_outputs"]
  total_weights = aux["total_weights"]
  moe_lb_loss = aux["moe_lb_loss"]
  mtp_loss = aux["mtp_loss"]

  if config.gradient_clipping_threshold > 0:
    grads = maxtext_utils.apply_gradient_clipping(raw_grads, state, config.gradient_clipping_threshold)
  else:
    grads = raw_grads
  if config.optimizer_memory_host_offload:
    state = state.replace(
        opt_state=jax.device_put(
            state.opt_state,
            jax.tree_util.tree_map(lambda x: x.with_memory_kind(kind="device"), state_mesh_shardings.opt_state),
        )
    )
  # Move all parameters to device before optimizer update
  if config.parameter_memory_host_offload:
    max_logging.log("\nMoving all parameters to device before optimizer update")

    def move(path, value):
      max_logging.log(f"train.py: Moving f{path} to device")
      return value.with_memory_kind(kind="device")

    state = state.replace(
        params=jax.device_put(
            state.params,
            jax.tree_util.tree_map_with_path(move, state_mesh_shardings.params),
        )
    )
  new_state = state.apply_gradients(grads=grads)

  scalar_metrics = {
      "learning/loss": loss,
      "learning/moe_lb_loss": moe_lb_loss,
      "learning/mtp_loss": mtp_loss,
      "learning/total_weights": total_weights,
  }
  if not config.optimizer_memory_host_offload:
    scalar_metrics["learning/grad_norm"] = max_utils.l2norm_pytree(grads)
    scalar_metrics["learning/raw_grad_norm"] = max_utils.l2norm_pytree(raw_grads)
    scalar_metrics["learning/param_norm"] = max_utils.l2norm_pytree(new_state.params)
  if config.use_dpo:
    scalar_metrics["learning/dpo_reward_accuracy"] = aux["reward_accuracy"]
  metrics = {
      "scalar": scalar_metrics,
      "scalars": {},
  }

  if config.record_internal_nn_metrics:
    record_activation_metrics(metrics, intermediate_outputs, config)

  if config.use_dpo:
    new_state = _merge_dpo_state(new_state, reference_params)

  return new_state, metrics


def eval_step(model, config, state, data, dropout_rng):
  """eval_step no backprop and new state compared with train_step."""

  reference_params, extra_dpo_args, _loss_fn = [], [], loss_fn
  if config.use_dpo:
    state, reference_params = _split_dpo_state(state)
    extra_dpo_args = [reference_params]
    _loss_fn = dpo_loss_fn

  eval_loss_fn = functools.partial(_loss_fn, model, config, data, dropout_rng, is_train=False)
  loss, aux = eval_loss_fn(state.params, *extra_dpo_args)

  mtp_acceptance_rate = 0.0
  if config.mtp_eval_target_module > 0:
    mtp_acceptance_rate = calculate_mtp_acceptance_rate(aux["intermediate_outputs"], config)

  total_loss = aux["total_loss"]
  total_weights = aux["total_weights"]
  moe_lb_loss = aux["moe_lb_loss"]
  mtp_loss = aux["mtp_loss"]
  metrics = {
      "scalar": {
          "evaluation/loss": loss,
          "evaluation/total_loss": total_loss,
          "evaluation/total_weights": total_weights,
          "evaluation/moe_lb_loss": moe_lb_loss,
          "evaluation/mtp_loss": mtp_loss,
          "evaluation/mtp_acceptance_rate_percent": mtp_acceptance_rate,
      },
  }
  if config.use_dpo:
    metrics["scalar"]["evaluation/dpo_reward_accuracy"] = aux["reward_accuracy"]

  return metrics


def train_loop(config, recorder, state=None):
  """Main Training loop."""
  (
      init_rng,
      checkpoint_manager,
      state_mesh_shardings,
      model,
      mesh,
      learning_rate_schedule,
      data_iterator,
      eval_data_iterator,
      state,
  ) = train_utils.setup_train_loop(config, recorder)

  if config.use_dpo:
    if "reference_params" not in state.params:
      reference_params = jax.tree.map(jnp.copy, state.params["params"])
      state = _merge_dpo_state(state, reference_params)
    state_mesh_shardings = _merge_dpo_state(state_mesh_shardings, state_mesh_shardings.params["params"])

  params_shardings, state_mesh_shardings = sharding.maybe_update_params_sharding_with_opt(config, state_mesh_shardings)

  p_train_step, p_eval_step = train_utils.jit_train_and_eval_step(
      config, model, mesh, state, state_mesh_shardings, train_step, eval_step, eval_data_iterator, params_shardings
  )

  with mesh, nn_partitioning.axis_rules(config.logical_axis_rules):
    shaped_batch = maxtext_utils.get_shaped_batch(config)
    if config.shard_optimizer_over_data:
      state = sharding.maybe_shard_with_name(state, state_mesh_shardings, config.shard_mode)
    compiled = p_train_step.lower(state, shaped_batch, init_rng).compile()
    compiled_stats = compiled.memory_analysis()
    max_utils.print_compiled_memory_stats(compiled_stats)

  start_step = get_first_step(state)  # this is the start_step for training
  prof = profiler.Profiler(config, offset_step=start_step)
  data_loader = create_dataloader(config, mesh, data_iterator, recorder)
  metric_logger = MetricLogger(config=config, learning_rate_schedule=learning_rate_schedule)

  # Write train config params, num model params, and XLA flags to tensorboard
  metric_logger.write_setup_info_to_tensorboard(state.params)

  try:
    last_step_completion = datetime.datetime.now()
    for step in np.arange(start_step, config.steps):
      prof.maybe_activate_profiler(step, state)

      with jax.profiler.StepTraceAnnotation("train", step_num=step):
        example_batch = data_loader.load_next_batch()
        # Reshard data from loaded sharding to performant activation sharding
        example_batch = sharding.maybe_shard_with_name(
            example_batch,
            sharding.get_input_data_sharding(config, mesh),
            shard_mode=config.shard_mode,
        )
        # pylint: disable=not-callable
        nextrng = jax.jit(jax.random.fold_in)(init_rng, step)
        with maybe_record_goodput(recorder, GoodputEvent.STEP, step):
          with mesh, nn_partitioning.axis_rules(config.logical_axis_rules):
            if config.shard_optimizer_over_data:
              state = sharding.maybe_shard_with_name(state, state_mesh_shardings, config.shard_mode)
            state, metrics = p_train_step(state, example_batch, nextrng)

      step_time_delta = datetime.datetime.now() - last_step_completion
      last_step_completion = datetime.datetime.now()

      state_to_save = state if not config.use_dpo else _split_dpo_state(state)[0]
      checkpointing.maybe_save_checkpoint(checkpoint_manager, state_to_save, config, data_iterator, step)

      if config.dump_hlo and step == (config.dump_step if config.dump_step >= 0 else start_step):
        jax.block_until_ready(state)  # Ensure compilation has finished.
        gcs_utils.upload_dump(
            config.dump_hlo_local_dir,
            config.dump_hlo_gcs_dir,
            module_name=config.dump_hlo_module_name,
            delete_local_after=config.dump_hlo_delete_local_after,
            all_host_upload=config.dump_hlo_upload_all,
        )

      if config.eval_interval > 0 and step > start_step and (step + 1) % config.eval_interval == 0:
        assert eval_data_iterator
        # Explicitly reset the eval iterator and counters before starting the eval loop
        eval_data_iterator.reset()
        metric_logger.reset_eval_metrics()

        eval_step_count = 0
        # pylint: disable=not-callable
        for eval_batch in eval_data_iterator:
          if config.eval_steps > 0 and eval_step_count >= config.eval_steps:
            break
          with mesh, nn_partitioning.axis_rules(config.logical_axis_rules):
            eval_metrics = p_eval_step(state, eval_batch, nextrng)
          metric_logger.record_eval_metrics(step, metrics=eval_metrics)
          max_logging.log(f"Completed eval step {eval_step_count}")
          eval_step_count += 1
        metric_logger.record_eval_metrics(step, eval_step_count=eval_step_count)
        if metric_logger.cumulative_eval_metrics["scalar"]["eval/avg_loss"] <= config.target_eval_loss:
          prof.deactivate()
          raise exceptions.StopTraining(f"Target loss {config.target_eval_loss=} is achieved.")

      prof.maybe_deactivate_profiler(step, state)

      if step == start_step:
        max_utils.print_mem_stats("After params initialized")

      metric_logger.buffer_and_write_train_metrics(metrics, step, step_time_delta)

    if config.save_checkpoint_on_completion:
      state_to_save = state if not config.use_dpo else _split_dpo_state(state)[0]
      checkpointing.maybe_save_checkpoint(checkpoint_manager, state_to_save, config, data_iterator)
    if checkpoint_manager is not None:
      # in case the last checkpoint_period checkpoint is still in progress
      checkpoint_manager.wait_until_finished()
  except exceptions.StopTraining as e:
    max_logging.log(f"Training stopped: {str(e)}")
  finally:
    metric_logger.flush_metrics_and_cleanup()

  return state


def initialize(argv: Sequence[str]) -> tuple[pyconfig.HyperParameters, Any, Any]:
  """Initialization of hyperparameters and utilities"""
  pathwaysutils.initialize()
  jax.config.update("jax_default_prng_impl", "unsafe_rbg")
  # TF allocates extraneous GPU memory when using TFDS data
  # this leads to CUDA OOMs. WAR for now is to hide GPUs from TF
  tf.config.set_visible_devices([], "GPU")
  os.environ["TF_CPP_MIN_LOG_LEVEL"] = "0"
  if "xla_tpu_spmd_rng_bit_generator_unsafe" not in os.environ.get("LIBTPU_INIT_ARGS", ""):
    os.environ["LIBTPU_INIT_ARGS"] = (
        os.environ.get("LIBTPU_INIT_ARGS", "") + " --xla_tpu_spmd_rng_bit_generator_unsafe=true"
    )
  # TODO: mazumdera@ : ensure missing mandatory fields in base.yml are filled in in argv,
  # or fill in here
  config = pyconfig.initialize(argv)
  max_utils.print_system_information()
  validate_train_config(config)
  jax.config.update("jax_use_shardy_partitioner", config.shardy)
  # update explicit sharding-supported config
  if config.shard_mode == ShardMode.EXPLICIT:
    jax.config.update("jax_remove_size_one_mesh_axis_from_type", True)
  os.environ["TFDS_DATA_DIR"] = config.dataset_path or ""
  vertex_tensorboard_manager = VertexTensorboardManager()
  if config.use_vertex_tensorboard or os.environ.get("UPLOAD_DATA_TO_TENSORBOARD"):
    vertex_tensorboard_manager.configure_vertex_tensorboard(config)

  # Goodput configurations
  maybe_monitor_goodput(config)
  recorder = create_goodput_recorder(config)

  # Stack traces configurations
  debug_config = debug_configuration.DebugConfig(
      stack_trace_config=stack_trace_configuration.StackTraceConfig(
          collect_stack_trace=config.collect_stack_trace,
          stack_trace_to_cloud=config.stack_trace_to_cloud,
          stack_trace_interval_seconds=config.stack_trace_interval_seconds,
      )
  )
  diagnostic_config = diagnostic_configuration.DiagnosticConfig(debug_config)
  return config, recorder, diagnostic_config


def run(config, recorder, diagnostic_config):
  """Run the job given hyperparameters and utilities"""
  with diagnostic.diagnose(diagnostic_config):
    with maybe_record_goodput(recorder, GoodputEvent.JOB):
      train_loop(config, recorder)


<<<<<<< HEAD
=======
@contextmanager
def transformer_engine_context():
  """If TransformerEngine is available, this context manager will provide
  the library with MaxText-specific details needed for correcct operation."""
  try:
    from transformer_engine.jax.sharding import global_shard_guard, MeshResource  # pylint: disable=import-outside-toplevel
    # Inform TransformerEngine of MaxText's physical mesh resources.
    mesh_resource = MeshResource(  # pytype: disable=wrong-arg-types
        dp_resource="data",
        tp_resource="tensor",
        # tpsp_resource = "tensor_sequence", #TODO(Phuong): add this back when upstreaming CGEMM
        fsdp_resource="fsdp",
        pp_resource=None,
        cp_resource="context",
    )
    with global_shard_guard(mesh_resource):
      yield
  except (ImportError, AttributeError):
    yield


>>>>>>> 18da3b74
def main(argv: Sequence[str]) -> None:
  config, recorder, diagnostic_config = initialize(argv)
  run(config, recorder, diagnostic_config)


if __name__ == "__main__":
  app.run(main)<|MERGE_RESOLUTION|>--- conflicted
+++ resolved
@@ -19,6 +19,7 @@
 # See github.com/google/maxtext/issues/20 for more
 
 from typing import Any, Sequence
+from contextlib import contextmanager
 import datetime
 import functools
 import os
@@ -525,8 +526,6 @@
       train_loop(config, recorder)
 
 
-<<<<<<< HEAD
-=======
 @contextmanager
 def transformer_engine_context():
   """If TransformerEngine is available, this context manager will provide
@@ -548,10 +547,10 @@
     yield
 
 
->>>>>>> 18da3b74
 def main(argv: Sequence[str]) -> None:
-  config, recorder, diagnostic_config = initialize(argv)
-  run(config, recorder, diagnostic_config)
+  with transformer_engine_context():
+    config, recorder, diagnostic_config = initialize(argv)
+    run(config, recorder, diagnostic_config)
 
 
 if __name__ == "__main__":
