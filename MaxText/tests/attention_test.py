--- conflicted
+++ resolved
@@ -293,7 +293,6 @@
     )
     self.cfg = config
 
-<<<<<<< HEAD
     config_cp = pyconfig.initialize(
         [sys.argv[0], os.path.join(PKG_DIR, "configs", "base.yml")],
         **self.config_arguments,
@@ -325,13 +324,6 @@
     else:
       devices_array_cp = maxtext_utils.create_device_mesh(self.cfg_cp)  # for context parallelism
     self.mesh_cp = Mesh(devices_array_cp, self.cfg_cp.mesh_axes)  # for context parallelism
-=======
-    self.rng = jax.random.PRNGKey(0)
-    self.nnx_rng = nnx.Rngs(params=0, dropout=jax.random.PRNGKey(42))
-
-    devices_array = maxtext_utils.create_device_mesh(self.cfg)
-    self.mesh = Mesh(devices_array, self.cfg.mesh_axes)
->>>>>>> c5bbad83
     self.global_batch_size = self.cfg.global_batch_size_to_train_on
     self.num_kv_heads = self.cfg.num_kv_heads
     self.num_query_heads = self.cfg.num_query_heads
