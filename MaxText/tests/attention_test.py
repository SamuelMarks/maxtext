#  Copyright 2023 Google LLC
#
#  Licensed under the Apache License, Version 2.0 (the "License");
#  you may not use this file except in compliance with the License.
#  You may obtain a copy of the License at
#
#       https://www.apache.org/licenses/LICENSE-2.0
#
#  Unless required by applicable law or agreed to in writing, software
#  distributed under the License is distributed on an "AS IS" BASIS,
#  WITHOUT WARRANTIES OR CONDITIONS OF ANY KIND, either express or implied.
#  See the License for the specific language governing permissions and
#  limitations under the License.

"""Tests for Attentions."""

import itertools
import os.path
import random
import sys
import unittest

import pytest

from absl.testing import parameterized

import numpy as np

from jax.sharding import Mesh
import jax
import jax.numpy as jnp

from flax import nnx
from flax.linen import partitioning as nn_partitioning

<<<<<<< HEAD
from MaxText import maxtext_utils, pyconfig
=======
from MaxText import maxtext_utils
from MaxText import max_utils
from MaxText import pyconfig
>>>>>>> b98c47ad
from MaxText.common_types import DECODING_ACTIVE_SEQUENCE_INDICATOR, MODEL_MODE_AUTOREGRESSIVE, MODEL_MODE_PREFILL, MODEL_MODE_TRAIN
from MaxText.globals import PKG_DIR, has_tpu, has_gpu
from MaxText.layers import attentions
from MaxText.layers.attentions import Attention, MLA, ChunkedCausalMask

tpu_present = has_tpu()
cpu_only = not tpu_present and not has_gpu()

class BidirectionalBlockMaskTest(unittest.TestCase):
  """Test for make_bidirectional_block_mask."""

  def test_one_block_mask(self):
    bidirectional_mask = np.asarray([[0, 1, 1, 1, 0, 0]])
    # pylint: disable=protected-access
    block_mask = attentions._make_bidirectional_block_mask(bidirectional_mask)
    expected_mask = np.asarray(
        [
            [
                [False, False, False, False, False, False],
                [False, True, True, True, False, False],
                [False, True, True, True, False, False],
                [False, True, True, True, False, False],
                [False, False, False, False, False, False],
                [False, False, False, False, False, False],
            ]
        ]
    )
    np.testing.assert_array_equal(block_mask, expected_mask)

  def test_two_blocks_mask(self):
    bidirectional_mask = np.asarray([[0, 1, 1, 0, 1, 1]])
    # pylint: disable=protected-access
    block_mask = attentions._make_bidirectional_block_mask(bidirectional_mask)
    expected_mask = np.asarray(
        [
            [
                [False, False, False, False, False, False],
                [False, True, True, False, False, False],
                [False, True, True, False, False, False],
                [False, False, False, False, False, False],
                [False, False, False, False, True, True],
                [False, False, False, False, True, True],
            ]
        ]
    )
    np.testing.assert_array_equal(block_mask, expected_mask)

  def test_batch_block_masks(self):
    bidirectional_mask = np.asarray([[0, 1, 1, 1, 0, 0], [0, 1, 1, 0, 1, 1]])
    # pylint: disable=protected-access
    block_mask = attentions._make_bidirectional_block_mask(bidirectional_mask)
    expected_mask = np.asarray(
        [
            [
                [False, False, False, False, False, False],
                [False, True, True, True, False, False],
                [False, True, True, True, False, False],
                [False, True, True, True, False, False],
                [False, False, False, False, False, False],
                [False, False, False, False, False, False],
            ],
            [
                [False, False, False, False, False, False],
                [False, True, True, False, False, False],
                [False, True, True, False, False, False],
                [False, False, False, False, False, False],
                [False, False, False, False, True, True],
                [False, False, False, False, True, True],
            ],
        ]
    )
    np.testing.assert_array_equal(block_mask, expected_mask)

  def test_empty_block_mask(self):
    bidirectional_mask = np.asarray([[0, 0, 0, 0, 0, 0]])
    # pylint: disable=protected-access
    block_mask = attentions._make_bidirectional_block_mask(bidirectional_mask)
    expected_mask = np.zeros(
        (bidirectional_mask.shape[0], bidirectional_mask.shape[1], bidirectional_mask.shape[1]), dtype=bool
    )
    np.testing.assert_array_equal(block_mask, expected_mask)

  def test_full_block_mask(self):
    bidirectional_mask = np.asarray([[1, 1, 1, 1, 1, 1]])
    # pylint: disable=protected-access
    block_mask = attentions._make_bidirectional_block_mask(bidirectional_mask)
    expected_mask = np.ones(
        (bidirectional_mask.shape[0], bidirectional_mask.shape[1], bidirectional_mask.shape[1]), dtype=bool
    )
    np.testing.assert_array_equal(block_mask, expected_mask)

  def test_combine_with_causal_mask(self):
    seq_len = 6
    row_ids = np.arange(seq_len, dtype=np.int32)[:, None]
    col_ids = np.arange(seq_len, dtype=np.int32)[None, :]
    causal_mask = (col_ids <= row_ids)[None, None, None, :, :]
    bidirectional_mask = np.asarray([[0, 1, 1, 1, 0, 0], [0, 1, 1, 0, 1, 1]])
    # pylint: disable=protected-access
    image_mask = attentions._make_bidirectional_block_mask(bidirectional_mask)
    combined_mask = causal_mask | image_mask[:, None, None, ...]
    expected_mask = np.asarray(
        [
            [
                [
                    [
                        [True, False, False, False, False, False],
                        [True, True, True, True, False, False],
                        [True, True, True, True, False, False],
                        [True, True, True, True, False, False],
                        [True, True, True, True, True, False],
                        [True, True, True, True, True, True],
                    ]
                ]
            ],
            [
                [
                    [
                        [True, False, False, False, False, False],
                        [True, True, True, False, False, False],
                        [True, True, True, False, False, False],
                        [True, True, True, True, False, False],
                        [True, True, True, True, True, True],
                        [True, True, True, True, True, True],
                    ]
                ]
            ],
        ]
    )
    np.testing.assert_array_equal(combined_mask, expected_mask)

class ChunkedCausalMaskTest(unittest.TestCase):
  """Test for the ChunkedCausalMask."""

  def test_basic_chunking(self):
    """Tests the mask with a simple chunk size."""
    seq_len = 8
    chunk_size = 4
    mask = ChunkedCausalMask(shape=(seq_len, seq_len), chunk_size=chunk_size)

    # Manually compute the expected mask
    # Causal within chunks (0-3, 4-7)
    expected_mask = np.zeros((seq_len, seq_len), dtype=np.bool_)
    for r in range(seq_len):
      for c in range(seq_len):
        q_chunk = r // chunk_size
        kv_chunk = c // chunk_size
        if q_chunk == kv_chunk and r >= c:
          expected_mask[r, c] = True

    # Get the actual mask by slicing
    actual_mask = mask[:, :]

    np.testing.assert_array_equal(actual_mask, expected_mask)
    # Make sure _generate_chunk_attention_mask also produces the same mask
    # pylint: disable=protected-access
    actual_mask = attentions._generate_chunk_attention_mask(mask_shape=mask.shape, chunk_size=chunk_size)
    np.testing.assert_array_equal(actual_mask, expected_mask)

  def test_full_length_chunk(self):
    """Tests when chunk size equals sequence length (should be causal)."""
    seq_len = 6
    chunk_size = 6  # Same as seq_len
    mask = ChunkedCausalMask(shape=(seq_len, seq_len), chunk_size=chunk_size)

    # Expected mask is a standard lower triangular causal mask
    expected_mask = np.tril(np.ones((seq_len, seq_len), dtype=np.bool_))

    actual_mask = mask[:, :]
    np.testing.assert_array_equal(actual_mask, expected_mask)
    # Make sure _generate_chunk_attention_mask also produces the same mask
    # pylint: disable=protected-access
    actual_mask = attentions._generate_chunk_attention_mask(mask_shape=mask.shape, chunk_size=chunk_size)
    np.testing.assert_array_equal(actual_mask, expected_mask)

  def test_single_token_chunk(self):
    """Tests when chunk size is 1 (only attend to self)."""
    seq_len = 5
    chunk_size = 1
    mask = ChunkedCausalMask(shape=(seq_len, seq_len), chunk_size=chunk_size)

    # Expected mask is just the identity matrix
    expected_mask = np.eye(seq_len, dtype=np.bool_)

    actual_mask = mask[:, :]
    np.testing.assert_array_equal(actual_mask, expected_mask)
    # Make sure _generate_chunk_attention_mask also produces the same mask
    # pylint: disable=protected-access
    actual_mask = attentions._generate_chunk_attention_mask(mask_shape=mask.shape, chunk_size=chunk_size)
    np.testing.assert_array_equal(actual_mask, expected_mask)

  def test_non_square_shape(self):
    """Tests with different query and key sequence lengths."""
    q_len = 6
    kv_len = 8
    chunk_size = 3
    mask = ChunkedCausalMask(shape=(q_len, kv_len), chunk_size=chunk_size)

    # Manually compute expected mask
    expected_mask = np.zeros((q_len, kv_len), dtype=np.bool_)
    for r in range(q_len):
      for c in range(kv_len):
        q_chunk = r // chunk_size
        kv_chunk = c // chunk_size
        if q_chunk == kv_chunk and r >= c:
          expected_mask[r, c] = True

    actual_mask = mask[:, :]
    np.testing.assert_array_equal(actual_mask, expected_mask)
    # Make sure _generate_chunk_attention_mask also produces the same mask
    # pylint: disable=protected-access
    actual_mask = attentions._generate_chunk_attention_mask(mask_shape=mask.shape, chunk_size=chunk_size)
    np.testing.assert_array_equal(actual_mask, expected_mask)

  def test_value_error_on_zero_chunk_size(self):
    """Tests that a ValueError is raised for chunk_size <= 0."""
    with self.assertRaises(ValueError):
      ChunkedCausalMask(shape=(4, 4), chunk_size=0)
    with self.assertRaises(ValueError):
      ChunkedCausalMask(shape=(4, 4), chunk_size=-2)
    with self.assertRaises(ValueError):
      # pylint: disable=protected-access
      attentions._generate_chunk_attention_mask(mask_shape=(4, 4), chunk_size=0)

<<<<<<< HEAD
class AttentionTest(unittest.TestCase):
=======

class AttentionTest(parameterized.TestCase):
>>>>>>> b98c47ad
  """Test for the Attention"""

  # Note: if you are changing these configs, please make sure to change the configs in
  # context_parallelism.py as well, since we are using the same configs for both
  # tests to get the same mesh and other config
  config_arguments = {
      "per_device_batch_size": 1.0,
      "run_name": "test",
      "enable_checkpointing": False,
      "max_prefill_predict_length": 16,
      "max_target_length": 512,
      "sa_block_q": 128,
      "sa_block_kv": 128,
      "sa_block_kv_compute": 128,
      "sa_block_q_dkv": 128,
      "sa_block_kv_dkv": 128,
      "sa_block_kv_dkv_compute": 128,
      "sa_block_q_dq": 128,
      "sa_block_kv_dq": 128,
  }

  def setUp(self):
    """Initializes the configuration for each test"""
    super().setUp()
    config = pyconfig.initialize(
        [sys.argv[0], os.path.join(PKG_DIR, "configs", "base.yml")],
        **self.config_arguments,
    )
    self.cfg = config

    self.rng = jax.random.PRNGKey(0)
    self.nnx_rng = nnx.Rngs(params=0, dropout=jax.random.PRNGKey(42))

    if cpu_only:
        self.cfg_cp.mesh_axes = self.cfg.mesh_axes = ["data"]
        self.cfg_cp.scan_layers = self.cfg.scan_layers = False

    devices_array = maxtext_utils.create_device_mesh_with_maxtextconfig(self.cfg)
    self.mesh = Mesh(devices_array, self.cfg.mesh_axes)
<<<<<<< HEAD
    devices_array_cp = maxtext_utils.create_device_mesh_with_maxtextconfig(self.cfg_cp)  # for context parallelism
    self.mesh_cp = Mesh(devices_array_cp, self.cfg_cp.mesh_axes)  # for context parallelism
=======
>>>>>>> b98c47ad
    self.global_batch_size = self.cfg.global_batch_size_to_train_on
    self.num_kv_heads = self.cfg.num_kv_heads
    self.num_query_heads = self.cfg.num_query_heads
    self.max_target_length = self.cfg.max_target_length
    self.max_prefill_predict_length = self.cfg.max_prefill_predict_length
    self.head_dim = self.cfg.head_dim
    self.embed_dim = self.cfg.emb_dim
    self.dtype = self.cfg.dtype
    self.attention_type = self.cfg.attention_type

    dummy_inputs_q = jnp.ones((self.global_batch_size, self.max_target_length, self.embed_dim))
    dummy_inputs_kv = jnp.ones((self.global_batch_size, self.max_target_length, self.embed_dim))
    self._attention_as_mha_generic = Attention(
        config=self.cfg,
        num_query_heads=self.num_query_heads,
        num_kv_heads=self.num_kv_heads,
        head_dim=self.head_dim,
        max_target_length=self.max_target_length,
        max_prefill_predict_length=self.max_prefill_predict_length,
        inputs_q_shape=dummy_inputs_q.shape,
        inputs_kv_shape=dummy_inputs_kv.shape,
        mesh=self.mesh,
        attention_kernel="dot_product",
        dtype=self.dtype,
        dropout_rate=self.cfg.dropout_rate,
        attention_type=self.attention_type,
        model_mode=MODEL_MODE_PREFILL,
        rngs=self.nnx_rng,
    )

  def get_data(self, dtype):
    """get data"""
    lnx = jax.random.normal(
        self.rng,
        shape=(self.global_batch_size, self.max_target_length, self.embed_dim),
        dtype=dtype,
    )

    decoder_segment_ids = jax.random.randint(self.rng, (self.global_batch_size, self.max_target_length), 0, 4)
    decoder_positions = jax.random.randint(
        self.rng, (self.global_batch_size, self.max_target_length), 0, self.max_target_length
    )

    return lnx, decoder_segment_ids, decoder_positions

  def get_structured_data(self, dtype):
    """get structured data"""
    lnx = jax.random.normal(
        self.rng,
        shape=(self.global_batch_size, self.max_target_length, self.embed_dim),
        dtype=dtype,
    )

    decoder_positions = jnp.stack(
        [jnp.arange(self.max_target_length, dtype=jnp.int32) for _ in range(self.global_batch_size)]
    )

    decoder_segment_ids = (
        jax.numpy.zeros((self.global_batch_size, self.max_target_length)) + DECODING_ACTIVE_SEQUENCE_INDICATOR
    )

    return lnx, decoder_segment_ids, decoder_positions

  @pytest.mark.tpu_only
  def test_autoregression(self):
    prefill_length = self.cfg.max_prefill_predict_length
    decode_total_length = self.cfg.max_target_length
    lnx, decoder_segment_ids, decoder_positions = self.get_structured_data(self.dtype)

    mha_full = self._attention_as_mha_generic(
        lnx,
        lnx,
        decoder_segment_ids=decoder_segment_ids,
        inputs_positions=decoder_positions,
        deterministic=True,
        model_mode=MODEL_MODE_TRAIN,
    )

    lnx_prefill = lnx[:, 0:prefill_length, :]
    decoder_segment_ids_prefill = decoder_segment_ids[:, 0:prefill_length]
    decoder_positions_prefill = decoder_positions[:, 0:prefill_length]

    mha_prefill = self._attention_as_mha_generic(
        lnx_prefill,
        lnx_prefill,
        decoder_segment_ids=decoder_segment_ids_prefill,
        inputs_positions=decoder_positions_prefill,
        deterministic=True,
        model_mode=MODEL_MODE_PREFILL,
    )

    self.assertTrue(
        jax.numpy.allclose(mha_prefill, mha_full[:, :prefill_length, :], rtol=1e-02, atol=1e-02, equal_nan=False)
    )

    for idx in range(prefill_length, decode_total_length):
      lnx_idx = lnx[:, idx : idx + 1, :]
      decoder_positions_idx = decoder_positions[:, idx : idx + 1]
      mha_idx = self._attention_as_mha_generic(
          lnx_idx,
          lnx_idx,
          inputs_positions=decoder_positions_idx,
          deterministic=True,
          model_mode=MODEL_MODE_AUTOREGRESSIVE,
      )

      mha_full_this_idx = mha_full[:, idx : idx + 1, :]
      self.assertTrue(mha_full_this_idx.shape == mha_idx.shape)
      self.assertTrue(jax.numpy.allclose(mha_full_this_idx, mha_idx, rtol=1e-02, atol=1e-02, equal_nan=False))

  @pytest.mark.tpu_only
  def test_model_mode_prefill_dtype_float32(self):
    self._test_model_mode_prefill_dtype(jnp.float32)

  @pytest.mark.tpu_only
  def test_model_mode_prefill_dtype_bfloat16(self):
    """test model mode prefill for dtype bfloat16"""
    self._test_model_mode_prefill_dtype(jnp.bfloat16)

  def _test_model_mode_prefill_dtype(self, dtype):
    """test model mode prefill for specified dtype"""
    lnx, decoder_segment_ids, decoder_positions = self.get_data(dtype)
    prefill_length = self.cfg.max_prefill_predict_length
    lnx_prefill = lnx[:, 0:prefill_length, :]
    decoder_segment_ids_prefill = decoder_segment_ids[:, 0:prefill_length]
    decoder_positions_prefill = decoder_positions[:, 0:prefill_length]

    dummy_inputs_q = jnp.ones((self.global_batch_size, self.max_target_length, self.embed_dim))
    dummy_inputs_kv = jnp.ones((self.global_batch_size, self.max_target_length, self.embed_dim))
    attention_as_mha_generic = Attention(
        config=self.cfg,
        num_query_heads=self.num_query_heads,
        num_kv_heads=self.num_kv_heads,
        head_dim=self.head_dim,
        max_target_length=self.max_target_length,
        max_prefill_predict_length=self.cfg.max_prefill_predict_length,
        inputs_q_shape=dummy_inputs_q.shape,
        inputs_kv_shape=dummy_inputs_kv.shape,
        mesh=self.mesh,
        attention_kernel="dot_product",
        dtype=dtype,
        dropout_rate=self.cfg.dropout_rate,
        model_mode=MODEL_MODE_PREFILL,
        rngs=self.nnx_rng,
    )

    mha_prefill = attention_as_mha_generic(
        lnx_prefill,
        lnx_prefill,
        decoder_segment_ids=decoder_segment_ids_prefill,
        inputs_positions=decoder_positions_prefill,
        deterministic=True,
        model_mode=MODEL_MODE_PREFILL,
    )

    self.assertEqual(dtype, mha_prefill.dtype)

  @pytest.mark.tpu_only
  @unittest.skipIf(not tpu_present, "TPU only")
  def test_tpu_kernel_attention_mha(self):
    self.tpu_kernel_attention_helper(self.num_kv_heads)

  @pytest.mark.tpu_only
  @unittest.skipIf(not tpu_present, "TPU only")
  def test_tpu_kernel_attention_gqa(self):
    self.tpu_kernel_attention_helper(self.num_kv_heads // 2)

  @pytest.mark.tpu_only
  @unittest.skipIf(not tpu_present, "TPU only")
  def test_tpu_kernel_attention_mqa(self):
    self.tpu_kernel_attention_helper(1)

  def tpu_kernel_attention_helper(self, num_kv_heads):
    """Test equivalence between dot_product and TPU accelerated"""

    lnx, decoder_segment_ids, decoder_positions = self.get_data(self.dtype)

    dummy_inputs_q = jnp.ones((self.global_batch_size, self.max_target_length, self.embed_dim))
    dummy_inputs_kv = jnp.ones((self.global_batch_size, self.max_target_length, self.embed_dim))
    attention_as_mha_generic = Attention(
        config=self.cfg,
        num_query_heads=self.num_query_heads,
        num_kv_heads=num_kv_heads,
        head_dim=self.head_dim,
        max_target_length=self.max_target_length,
        max_prefill_predict_length=self.cfg.max_prefill_predict_length,
        inputs_q_shape=dummy_inputs_q.shape,
        inputs_kv_shape=dummy_inputs_kv.shape,
        mesh=self.mesh,
        attention_kernel="dot_product",
        dtype=self.dtype,
        dropout_rate=self.cfg.dropout_rate,
        rngs=self.nnx_rng,
    )

    generic_state = nnx.state(attention_as_mha_generic)

    mha_generic_output = attention_as_mha_generic(
        lnx,
        lnx,
        decoder_segment_ids=decoder_segment_ids,
        inputs_positions=decoder_positions,
        deterministic=True,
        model_mode=MODEL_MODE_TRAIN,
    )

    dummy_inputs_q = jnp.ones((self.global_batch_size, self.max_target_length, self.embed_dim))
    dummy_inputs_kv = jnp.ones((self.global_batch_size, self.max_target_length, self.embed_dim))
    attention_as_mha_flash = Attention(
        config=self.cfg,
        num_query_heads=self.num_query_heads,
        num_kv_heads=num_kv_heads,
        head_dim=self.head_dim,
        max_target_length=self.max_target_length,
        max_prefill_predict_length=self.cfg.max_prefill_predict_length,
        inputs_q_shape=dummy_inputs_q.shape,
        inputs_kv_shape=dummy_inputs_kv.shape,
        mesh=self.mesh,
        attention_kernel="flash",
        dtype=self.dtype,
        dropout_rate=self.cfg.dropout_rate,
        rngs=self.nnx_rng,
    )
    nnx.update(attention_as_mha_flash, generic_state)

    mha_generic_flash_output = attention_as_mha_flash(
        lnx,
        lnx,
        decoder_segment_ids=decoder_segment_ids,
        inputs_positions=decoder_positions,
        deterministic=True,
        model_mode=MODEL_MODE_TRAIN,
    )

    self.assertTrue(
        jax.numpy.allclose(mha_generic_output, mha_generic_flash_output, rtol=1e-01, atol=1e-01, equal_nan=False)
    )

  @parameterized.named_parameters(
      {
          "testcase_name": "cp_no_load_balance",
          "ici_context_parallelism": 4,
          "context_parallel_load_balance": False,
          "ici_expert_parallelism": 1,
          "expert_shard_attention_option": "fsdp",
      },
      {
          "testcase_name": "cp_with_load_balance",
          "ici_context_parallelism": 4,
          "context_parallel_load_balance": True,
          "ici_expert_parallelism": 1,
          "expert_shard_attention_option": "fsdp",
      },
      {
          "testcase_name": "cp_ep_no_load_balance",
          "ici_context_parallelism": 2,
          "context_parallel_load_balance": False,
          "ici_expert_parallelism": 2,
          "expert_shard_attention_option": "context",
      },
      {
          "testcase_name": "cp_ep_with_load_balance",
          "ici_context_parallelism": 2,
          "context_parallel_load_balance": True,
          "ici_expert_parallelism": 2,
          "expert_shard_attention_option": "context",
      },
      {
          "testcase_name": "ep_no_load_balance",
          "ici_context_parallelism": 1,
          "context_parallel_load_balance": False,
          "ici_expert_parallelism": 4,
          "expert_shard_attention_option": "context",
      },
      {
          "testcase_name": "ep_with_load_balance",
          "ici_context_parallelism": 1,
          "context_parallel_load_balance": True,
          "ici_expert_parallelism": 4,
          "expert_shard_attention_option": "context",
      },
  )
  @pytest.mark.tpu_only
  def test_tpu_flash_attention_context_parallel(
      self, ici_context_parallelism, context_parallel_load_balance, ici_expert_parallelism, expert_shard_attention_option
  ):
    """Test equivalence between dot_product and flash attention + context/expert parallelism"""
    num_kv_heads = self.num_kv_heads
    lnx, decoder_segment_ids, decoder_positions = self.get_data(self.dtype)
    # Dot product
    mha_generic_output = self._attention_as_mha_generic(
        lnx,
        lnx,
        decoder_segment_ids=decoder_segment_ids,
        inputs_positions=decoder_positions,
        deterministic=True,
        model_mode=MODEL_MODE_TRAIN,
    )
    generic_state = nnx.state(self._attention_as_mha_generic)

    # Test with Context Parallelism
    cfg_cp = pyconfig.initialize(
        [sys.argv[0], os.path.join(PKG_DIR, "configs", "base.yml")],
        **self.config_arguments,
        ici_context_parallelism=ici_context_parallelism,
        context_parallel_load_balance=context_parallel_load_balance,
        ici_expert_parallelism=ici_expert_parallelism,
        expert_shard_attention_option=expert_shard_attention_option,
    )
    devices_array_cp = maxtext_utils.create_device_mesh(cfg_cp)
    mesh_cp = Mesh(devices_array_cp, cfg_cp.mesh_axes)
    attention_as_mha_flash_cp = Attention(
        config=cfg_cp,
        num_query_heads=cfg_cp.num_query_heads,
        num_kv_heads=num_kv_heads,
        head_dim=cfg_cp.head_dim,
        max_target_length=cfg_cp.max_target_length,
        max_prefill_predict_length=cfg_cp.max_prefill_predict_length,
        inputs_q_shape=lnx.shape,
        inputs_kv_shape=lnx.shape,
        mesh=mesh_cp,
        attention_kernel="flash",
        dtype=self.dtype,
        dropout_rate=cfg_cp.dropout_rate,
        model_mode=MODEL_MODE_PREFILL,
        rngs=self.nnx_rng,
    )
    nnx.update(attention_as_mha_flash_cp, generic_state)

    mha_generic_flash_cp_output = _forward_with_context_expert_parallelism(
        cfg_cp, mesh_cp, attention_as_mha_flash_cp, lnx, decoder_segment_ids, decoder_positions
    )

    self.assertTrue(
        jax.numpy.allclose(mha_generic_output, mha_generic_flash_cp_output, rtol=1e-01, atol=1e-01, equal_nan=False),
        msg="Logits from generic dot product and flash attention + context/expert parallelism are not close.\n"
        f"ici_context_parallelism={ici_context_parallelism}, context_parallel_load_balance={context_parallel_load_balance},"
        f" ici_expert_parallelism={ici_expert_parallelism}, expert_shard_attention_option={expert_shard_attention_option}.",
    )

  @pytest.mark.tpu_only
  def test_dot_product_cache_axis_order(self):
    all_axis_orders = tuple(itertools.permutations(range(4)))
    for axis_order in random.choices(all_axis_orders, k=4):
      self.dot_product_attention_helper(prefill_cache_axis_order=axis_order, ar_cache_axis_order=axis_order)
      print(f"passed test for {axis_order=}")

  def dot_product_attention_helper(self, prefill_cache_axis_order, ar_cache_axis_order):
    for compute_axis_order in [(0, 1, 2, 3), (0, 2, 1, 3)]:
      self._dot_product_attention(
          prefill_cache_axis_order,
          ar_cache_axis_order,
          compute_axis_order=compute_axis_order,
      )
      print(f"passed subtest for {compute_axis_order=}")

  def _dot_product_attention(
      self,
      prefill_cache_axis_order,
      ar_cache_axis_order,
      compute_axis_order,
  ):
    """Test equalvant between different layout control in dot_product"""

    rtol, atol = 1e-02, 1e-02

    config = pyconfig.initialize(
        [sys.argv[0], os.path.join(PKG_DIR, "configs", "base.yml")],
        per_device_batch_size=1.0,
        run_name="test",
        enable_checkpointing=False,
        max_target_length=128,
        max_prefill_predict_length=16,
        attention="dot_product",
    )

    prefill_length = config.max_prefill_predict_length
    decode_total_length = config.max_target_length
    lnx, decoder_segment_ids, decoder_positions = self.get_structured_data(config.dtype)
    lnx_prefill = lnx[:, 0:prefill_length, :]
    decoder_segment_ids_prefill = decoder_segment_ids[:, 0:prefill_length]
    decoder_positions_prefill = decoder_positions[:, 0:prefill_length]

    dummy_inputs_q = jnp.ones((self.global_batch_size, config.max_target_length, config.base_emb_dim))
    dummy_inputs_kv = jnp.ones((self.global_batch_size, config.max_target_length, config.base_emb_dim))
    attention_w_layout = Attention(
        mesh=self.mesh,
        config=config,
        num_query_heads=config.num_query_heads,
        num_kv_heads=config.num_kv_heads,
        head_dim=config.head_dim,
        inputs_q_shape=dummy_inputs_q.shape,
        inputs_kv_shape=dummy_inputs_kv.shape,
        max_target_length=config.max_target_length,
        max_prefill_predict_length=config.max_prefill_predict_length,
        attention_kernel=config.attention,
        dtype=config.dtype,
        prefill_cache_axis_order=prefill_cache_axis_order,
        ar_cache_axis_order=ar_cache_axis_order,
        compute_axis_order=compute_axis_order,
        model_mode=MODEL_MODE_PREFILL,
        rngs=self.nnx_rng,
    )
<<<<<<< HEAD
    attention_w_layout_variable = attention_w_layout.init(
        {"params": self.rng, "aqt": self.rng},
        jnp.ones((self.global_batch_size, config.max_target_length, config.emb_dim)),
        jnp.ones((self.global_batch_size, config.max_target_length, config.emb_dim)),
        jnp.ones((self.global_batch_size, config.max_target_length)),
    )
    attention_w_layout_full = attention_w_layout.apply(
        attention_w_layout_variable,
=======
    attention_w_layout_full = attention_w_layout(
>>>>>>> b98c47ad
        lnx,
        lnx,
        decoder_segment_ids=decoder_segment_ids,
        inputs_positions=decoder_positions,
        deterministic=True,
        model_mode=MODEL_MODE_TRAIN,
    )

    attention_w_layout_prefill = attention_w_layout(
        lnx_prefill,
        lnx_prefill,
        decoder_segment_ids=decoder_segment_ids_prefill,
        inputs_positions=decoder_positions_prefill,
        deterministic=True,
        model_mode=MODEL_MODE_PREFILL,
    )
    self.assertTrue(
        jax.numpy.allclose(attention_w_layout_full[:, :prefill_length, :], attention_w_layout_prefill, equal_nan=False)
    )

    for idx in range(prefill_length, decode_total_length):
      lnx_idx = lnx[:, idx : idx + 1, :]
      decoder_positions_idx = decoder_positions[:, idx : idx + 1]

      attention_w_layout_idx = attention_w_layout(
          lnx_idx,
          lnx_idx,
          inputs_positions=decoder_positions_idx,
          deterministic=True,
          model_mode=MODEL_MODE_AUTOREGRESSIVE,
      )

      attention_w_layout_full_this_idx = attention_w_layout_full[:, idx : idx + 1, :]
      self.assertTrue(attention_w_layout_full_this_idx.shape == attention_w_layout_idx.shape)
      self.assertTrue(
          jax.numpy.allclose(attention_w_layout_full_this_idx, attention_w_layout_idx, rtol=rtol, atol=atol, equal_nan=False)
      )

  @pytest.mark.tpu_only
  def test_dot_product_reshape_q(self):
    for compute_axis_order in [(0, 1, 2, 3), (0, 2, 1, 3)]:
      self._dot_product_attention_reshape_q(
          compute_axis_order=compute_axis_order,
      )
      print(f"test passed for compute_axis_order: {compute_axis_order}")

  def _dot_product_attention_reshape_q(self, compute_axis_order):
    """Test equalvant between q and reshape q in dot_product"""

    rtol, atol = 1e-02, 1e-02

    config = pyconfig.initialize(
        [sys.argv[0], os.path.join(PKG_DIR, "configs", "base.yml")],
        per_device_batch_size=1.0,
        run_name="test",
        enable_checkpointing=False,
        max_target_length=128,
        max_prefill_predict_length=16,
        attention="dot_product",
    )

    prefill_length = config.max_prefill_predict_length
    decode_total_length = config.max_target_length
    lnx, decoder_segment_ids, decoder_positions = self.get_structured_data(config.dtype)

    lnx_prefill = lnx[:, 0:prefill_length, :]
    decoder_segment_ids_prefill = decoder_segment_ids[:, 0:prefill_length]
    decoder_positions_prefill = decoder_positions[:, 0:prefill_length]

    dummy_inputs_q = jnp.ones((self.global_batch_size, config.max_target_length, config.base_emb_dim))
    dummy_inputs_kv = jnp.ones((self.global_batch_size, config.max_target_length, config.base_emb_dim))

    attention_wo_reshape_q = Attention(
        mesh=self.mesh,
        config=config,
        num_query_heads=config.num_query_heads,
        num_kv_heads=config.num_kv_heads,
        head_dim=config.head_dim,
        max_target_length=config.max_target_length,
        max_prefill_predict_length=config.max_prefill_predict_length,
        inputs_q_shape=dummy_inputs_q.shape,
        inputs_kv_shape=dummy_inputs_kv.shape,
        attention_kernel=config.attention,
        dtype=config.dtype,
        compute_axis_order=compute_axis_order,
        reshape_q=False,
<<<<<<< HEAD
    )
    attention_wo_reshape_q_variable = attention_wo_reshape_q.init(
        {"params": self.rng, "aqt": self.rng},
        jnp.ones((self.global_batch_size, config.max_target_length, config.emb_dim)),
        jnp.ones((self.global_batch_size, config.max_target_length, config.emb_dim)),
        jnp.ones((self.global_batch_size, config.max_target_length)),
=======
        model_mode=MODEL_MODE_PREFILL,
        rngs=self.nnx_rng,
>>>>>>> b98c47ad
    )

    attention_w_reshape_q = Attention(
        mesh=self.mesh,
        config=config,
        num_query_heads=config.num_query_heads,
        num_kv_heads=config.num_kv_heads,
        head_dim=config.head_dim,
        max_target_length=config.max_target_length,
        max_prefill_predict_length=config.max_prefill_predict_length,
        inputs_q_shape=dummy_inputs_q.shape,
        inputs_kv_shape=dummy_inputs_kv.shape,
        attention_kernel=config.attention,
        dtype=config.dtype,
        compute_axis_order=compute_axis_order,
        reshape_q=True,
        model_mode=MODEL_MODE_PREFILL,
        rngs=self.nnx_rng,
    )
<<<<<<< HEAD
    attention_w_reshape_q_variable = attention_w_reshape_q.init(
        {"params": self.rng, "aqt": self.rng},
        jnp.ones((self.global_batch_size, config.max_target_length, config.emb_dim)),
        jnp.ones((self.global_batch_size, config.max_target_length, config.emb_dim)),
        jnp.ones((self.global_batch_size, config.max_target_length)),
    )
=======
>>>>>>> b98c47ad

    attention_wo_reshape_q_state = nnx.state(attention_wo_reshape_q)
    nnx.update(attention_w_reshape_q, attention_wo_reshape_q_state)

    attention_wo_reshape_q_full = attention_wo_reshape_q(
        lnx,
        lnx,
        decoder_segment_ids=decoder_segment_ids,
        inputs_positions=decoder_positions,
        deterministic=True,
        model_mode=MODEL_MODE_TRAIN,
    )

    attention_w_reshape_q_full = attention_w_reshape_q(
        lnx,
        lnx,
        decoder_segment_ids=decoder_segment_ids,
        inputs_positions=decoder_positions,
        deterministic=True,
        model_mode=MODEL_MODE_TRAIN,
    )

    attention_wo_reshape_q_prefill = attention_wo_reshape_q(
        lnx_prefill,
        lnx_prefill,
        decoder_segment_ids=decoder_segment_ids_prefill,
        inputs_positions=decoder_positions_prefill,
        deterministic=True,
        model_mode=MODEL_MODE_PREFILL,
    )
    self.assertTrue(
        jax.numpy.allclose(
            attention_wo_reshape_q_full[:, :prefill_length, :], attention_wo_reshape_q_prefill, equal_nan=False
        )
    )

    attention_w_reshape_q_prefill = attention_w_reshape_q(
        lnx_prefill,
        lnx_prefill,
        decoder_segment_ids=decoder_segment_ids_prefill,
        inputs_positions=decoder_positions_prefill,
        deterministic=True,
        model_mode=MODEL_MODE_PREFILL,
    )
    self.assertTrue(
        jax.numpy.allclose(attention_w_reshape_q_full[:, :prefill_length, :], attention_w_reshape_q_prefill, equal_nan=False)
    )

    self.assertTrue(jax.numpy.allclose(attention_wo_reshape_q_prefill, attention_w_reshape_q_prefill, equal_nan=False))
    self.assertTrue(
        jax.numpy.allclose(
            attention_wo_reshape_q_full[:, :prefill_length, :],
            attention_w_reshape_q_full[:, :prefill_length, :],
            equal_nan=False,
        )
    )

    for idx in range(prefill_length, decode_total_length):
      lnx_idx = lnx[:, idx : idx + 1, :]
      decoder_positions_idx = decoder_positions[:, idx : idx + 1]

      attention_wo_reshape_q_idx = attention_wo_reshape_q(
          lnx_idx,
          lnx_idx,
          inputs_positions=decoder_positions_idx,
          deterministic=True,
          model_mode=MODEL_MODE_AUTOREGRESSIVE,
      )

      attention_wo_reshape_q_full_this_idx = attention_wo_reshape_q_full[:, idx : idx + 1, :]
      self.assertTrue(attention_wo_reshape_q_full_this_idx.shape == attention_wo_reshape_q_idx.shape)
      self.assertTrue(
          jax.numpy.allclose(
              attention_wo_reshape_q_full_this_idx, attention_wo_reshape_q_idx, rtol=rtol, atol=atol, equal_nan=False
          )
      )

      attention_w_reshape_q_idx = attention_w_reshape_q(
          lnx_idx,
          lnx_idx,
          inputs_positions=decoder_positions_idx,
          deterministic=True,
          model_mode=MODEL_MODE_AUTOREGRESSIVE,
      )

      attention_w_reshape_q_full_this_idx = attention_w_reshape_q_full[:, idx : idx + 1, :]
      self.assertTrue(attention_w_reshape_q_full_this_idx.shape == attention_w_reshape_q_idx.shape)
      self.assertTrue(
          jax.numpy.allclose(
              attention_w_reshape_q_full_this_idx, attention_w_reshape_q_idx, rtol=rtol, atol=atol, equal_nan=False
          )
      )

      self.assertTrue(
          jax.numpy.allclose(attention_w_reshape_q_idx, attention_wo_reshape_q_idx, rtol=rtol, atol=atol, equal_nan=False)
      )

  def test_sliding_window_attention(self):
    """Test sliding window attention"""

    lnx, decoder_segment_ids, decoder_positions = self.get_structured_data(self.dtype)

    dummy_inputs_q = jnp.ones((self.global_batch_size, self.max_target_length, self.embed_dim))
    dummy_inputs_kv = jnp.ones((self.global_batch_size, self.max_target_length, self.embed_dim))

    # Global Attention
    global_attn = Attention(
        config=self.cfg,
        num_query_heads=self.num_query_heads,
        num_kv_heads=self.num_kv_heads,
        head_dim=self.head_dim,
        max_target_length=self.max_target_length,
        max_prefill_predict_length=self.max_prefill_predict_length,
        mesh=self.mesh,
        inputs_q_shape=dummy_inputs_q.shape,
        inputs_kv_shape=dummy_inputs_kv.shape,
        attention_kernel="dot_product",
        dtype=self.dtype,
        dropout_rate=self.cfg.dropout_rate,
        attention_type=attentions.AttentionType.GLOBAL,
        model_mode=MODEL_MODE_TRAIN,
        rngs=self.nnx_rng,
    )

    # Attention with sliding window of size 8
    sliding_attn = Attention(
        config=self.cfg,
        num_query_heads=self.num_query_heads,
        num_kv_heads=self.num_kv_heads,
        head_dim=self.head_dim,
        max_target_length=self.max_target_length,
        max_prefill_predict_length=self.max_prefill_predict_length,
        mesh=self.mesh,
        inputs_q_shape=dummy_inputs_q.shape,
        inputs_kv_shape=dummy_inputs_kv.shape,
        attention_kernel="dot_product",
        dtype=self.dtype,
        dropout_rate=self.cfg.dropout_rate,
        attention_type=attentions.AttentionType.LOCAL_SLIDING,
        sliding_window_size=8,
        model_mode=MODEL_MODE_TRAIN,
        rngs=self.nnx_rng,
    )

    # To share parameters, we copy the state from sliding_attn to global_attn.
    sliding_attn_state = nnx.state(sliding_attn)
    nnx.update(global_attn, sliding_attn_state)

    global_attn_output = global_attn(
        lnx,
        lnx,
        decoder_segment_ids=decoder_segment_ids,
        inputs_positions=decoder_positions,
        deterministic=True,
        model_mode=MODEL_MODE_TRAIN,
    )

    sliding_window_output = sliding_attn(
        lnx,
        lnx,
        decoder_segment_ids=decoder_segment_ids,
        inputs_positions=decoder_positions,
        deterministic=True,
        model_mode=MODEL_MODE_TRAIN,
    )

    # Test if sliding window attention is different from global attention
    self.assertFalse(
        jax.numpy.allclose(
            sliding_window_output.astype(jnp.bfloat16), global_attn_output.astype(jnp.bfloat16), rtol=1e-04, atol=1e-04
        )
    )

    # Attention with sliding window of size max_target_length
    # This should be equivalent to global attention.
    sliding_attn_full_window = Attention(
        config=self.cfg,
        num_query_heads=self.num_query_heads,
        num_kv_heads=self.num_kv_heads,
        head_dim=self.head_dim,
        max_target_length=self.max_target_length,
        max_prefill_predict_length=self.max_prefill_predict_length,
        mesh=self.mesh,
        inputs_q_shape=dummy_inputs_q.shape,
        inputs_kv_shape=dummy_inputs_kv.shape,
        attention_kernel="dot_product",
        dtype=self.dtype,
        dropout_rate=self.cfg.dropout_rate,
        attention_type=attentions.AttentionType.LOCAL_SLIDING,
        sliding_window_size=self.max_target_length,
        model_mode=MODEL_MODE_TRAIN,
        rngs=self.nnx_rng,
    )

    nnx.update(sliding_attn_full_window, sliding_attn_state)

    sliding_window_output_full = sliding_attn_full_window(
        lnx,
        lnx,
        decoder_segment_ids=decoder_segment_ids,
        inputs_positions=decoder_positions,
        deterministic=True,
        model_mode=MODEL_MODE_TRAIN,
    )

    print(f"{sliding_window_output_full.astype(jnp.bfloat16)=}")
    print(f"{global_attn_output.astype(jnp.bfloat16)=}")

    # Test if sliding window attention with max_target_length size is the same as global attention
    self.assertTrue(
        jax.numpy.allclose(
            sliding_window_output_full.astype(jnp.bfloat16), global_attn_output.astype(jnp.bfloat16), rtol=1e-04, atol=1e-04
        )
    )

class MLATest(parameterized.TestCase):
  """Test for the Multi-Headed Latent Attention"""

  config_arguments = {
      "per_device_batch_size": 1.0,
      "run_name": "test",
      "enable_checkpointing": False,
      "max_target_length": 128,
      "max_prefill_predict_length": 16,
      "attention_type": attentions.AttentionType.MLA.value,
      "head_dim": 192,
      "q_lora_rank": 10,
      "kv_lora_rank": 20,
      "qk_nope_head_dim": 128,
      "qk_rope_head_dim": 64,
      "v_head_dim": 192,
  }

  def setUp(self):
    """Initializes the configuration for each test"""
    self.rng = jax.random.PRNGKey(0)
    self.nnx_rng = nnx.Rngs(params=0, dropout=jax.random.PRNGKey(42))

  def init_mla(self, config_arguments, rope_type):
    """Helper function to initialize MLA with different model names."""
    cfg= pyconfig.initialize(
        [sys.argv[0], os.path.join(PKG_DIR, "configs", "base.yml")],
        **config_arguments,
        rope_type=rope_type,
    )

    devices_array = maxtext_utils.create_device_mesh(cfg)
    if jax.device_count() == 1:
        devices_array = np.array(devices_array).reshape((1,) * len(cfg.mesh_axes))
    mesh = Mesh(devices_array, cfg.mesh_axes)

<<<<<<< HEAD
    global_batch_size = cfg.per_device_batch_size
    num_kv_heads = cfg.base_num_kv_heads
    num_query_heads = cfg.base_num_query_heads
    max_target_length = cfg.max_target_length
    max_prefill_predict_length = cfg.max_prefill_predict_length
    head_dim = cfg.head_dim
    embed_dim = cfg.emb_dim
    dtype = cfg.dtype
    attention_type = cfg.attention_type
=======
    dummy_inputs_q = jnp.ones((cfg.global_batch_size_to_train_on, cfg.max_target_length, cfg.base_emb_dim))
    dummy_inputs_kv = jnp.ones((cfg.global_batch_size_to_train_on, cfg.max_target_length, cfg.base_emb_dim))
>>>>>>> b98c47ad

    mla = MLA(
        config=cfg,
        num_query_heads=cfg.num_query_heads,
        num_kv_heads=cfg.num_kv_heads,
        head_dim=cfg.head_dim,
        inputs_q_shape=dummy_inputs_q.shape,
        inputs_kv_shape=dummy_inputs_kv.shape,
        max_target_length=cfg.max_target_length,
        max_prefill_predict_length=cfg.max_prefill_predict_length,
        mesh=mesh,
        attention_kernel="dot_product",
        dtype=cfg.dtype,
        dropout_rate=cfg.dropout_rate,
        attention_type=cfg.attention_type,
        q_lora_rank=cfg.q_lora_rank,
        kv_lora_rank=cfg.kv_lora_rank,
        qk_nope_head_dim=cfg.qk_nope_head_dim,
        qk_rope_head_dim=cfg.qk_rope_head_dim,
        v_head_dim=cfg.v_head_dim,
        model_mode=MODEL_MODE_PREFILL,
        rngs=self.nnx_rng,
    )

    return cfg, mla

  def get_data(self, cfg, dtype):
    """get data"""
    lnx = jax.random.normal(
<<<<<<< HEAD
        rng,
        shape=(cfg.global_batch_size_to_train_on, cfg.max_target_length, cfg.emb_dim),
=======
        self.rng,
        shape=(cfg.global_batch_size_to_train_on, cfg.max_target_length, cfg.base_emb_dim),
>>>>>>> b98c47ad
        dtype=dtype,
    )

    decoder_segment_ids = jax.random.randint(self.rng, (cfg.global_batch_size_to_train_on, cfg.max_target_length), 0, 4)
    decoder_positions = jax.random.randint(
        self.rng, (cfg.global_batch_size_to_train_on, cfg.max_target_length), 0, cfg.max_target_length
    )

    return lnx, decoder_segment_ids, decoder_positions

  def get_structured_data(self, cfg, dtype):
    """get structured data"""
    lnx = jax.random.normal(
        self.rng,
        shape=(
            cfg.per_device_batch_size,
            cfg.max_target_length,
            cfg.emb_dim,
        ),
        dtype=dtype,
    )

    decoder_positions = jnp.stack(
        [jnp.arange(cfg.max_target_length, dtype=jnp.int32) for _ in range(cfg.global_batch_size_to_train_on)]
    )

    decoder_segment_ids = (
        jax.numpy.zeros((cfg.global_batch_size_to_train_on, cfg.max_target_length)) + DECODING_ACTIVE_SEQUENCE_INDICATOR
    )

    return lnx, decoder_segment_ids, decoder_positions

  @parameterized.named_parameters(
      {"testcase_name": "RoPE_Yarn_Autoregression", "rope_type": "yarn"},
      {"testcase_name": "Default_Autoregression", "rope_type": "default"},
  )
  @pytest.mark.tpu_only
  def test_autoregression(self, rope_type):
    cfg, mla = self.init_mla(self.config_arguments, rope_type)
    prefill_length = cfg.max_prefill_predict_length
    decode_total_length = cfg.max_target_length
    lnx, decoder_segment_ids, decoder_positions = self.get_structured_data(cfg, cfg.dtype)

    mla_full = mla(
        lnx,
        lnx,
        decoder_segment_ids=decoder_segment_ids,
        inputs_positions=decoder_positions,
        deterministic=True,
        model_mode=MODEL_MODE_TRAIN,
    )

    lnx_prefill = lnx[:, 0:prefill_length, :]
    decoder_segment_ids_prefill = decoder_segment_ids[:, 0:prefill_length]
    decoder_positions_prefill = decoder_positions[:, 0:prefill_length]

    mla_prefill = mla(
        lnx_prefill,
        lnx_prefill,
        decoder_segment_ids=decoder_segment_ids_prefill,
        inputs_positions=decoder_positions_prefill,
        deterministic=True,
        model_mode=MODEL_MODE_PREFILL,
    )

    self.assertTrue(
        jax.numpy.allclose(mla_prefill, mla_full[:, :prefill_length, :], rtol=1e-02, atol=1e-02, equal_nan=False)
    )

    for idx in range(prefill_length, decode_total_length):
      lnx_idx = lnx[:, idx : idx + 1, :]
      decoder_positions_idx = decoder_positions[:, idx : idx + 1]
      mla_idx = mla(
          lnx_idx,
          lnx_idx,
          inputs_positions=decoder_positions_idx,
          deterministic=True,
          model_mode=MODEL_MODE_AUTOREGRESSIVE,
      )

      mla_full_this_idx = mla_full[:, idx : idx + 1, :]
      self.assertEqual(mla_full_this_idx.shape, mla_idx.shape)
      # TODO (b/394626702) uncomment last check when decode and kv_cache are implemented for MLA
      # self.assertTrue(jax.numpy.allclose(mla_full_this_idx, mla_idx, rtol=1e-02, atol=1e-02, equal_nan=False))

<<<<<<< HEAD
=======
  @parameterized.named_parameters(
      {
          "testcase_name": "cp_no_load_balance",
          "ici_context_parallelism": 4,
          "context_parallel_load_balance": False,
          "ici_expert_parallelism": 1,
          "expert_shard_attention_option": "fsdp",
      },
      {
          "testcase_name": "cp_with_load_balance",
          "ici_context_parallelism": 4,
          "context_parallel_load_balance": True,
          "ici_expert_parallelism": 1,
          "expert_shard_attention_option": "fsdp",
      },
      {
          "testcase_name": "cp_ep_no_load_balance",
          "ici_context_parallelism": 2,
          "context_parallel_load_balance": False,
          "ici_expert_parallelism": 2,
          "expert_shard_attention_option": "context",
      },
      {
          "testcase_name": "cp_ep_with_load_balance",
          "ici_context_parallelism": 2,
          "context_parallel_load_balance": True,
          "ici_expert_parallelism": 2,
          "expert_shard_attention_option": "context",
      },
      {
          "testcase_name": "ep_no_load_balance",
          "ici_context_parallelism": 1,
          "context_parallel_load_balance": False,
          "ici_expert_parallelism": 4,
          "expert_shard_attention_option": "context",
      },
      {
          "testcase_name": "ep_with_load_balance",
          "ici_context_parallelism": 1,
          "context_parallel_load_balance": True,
          "ici_expert_parallelism": 4,
          "expert_shard_attention_option": "context",
      },
  )
  @pytest.mark.tpu_only
  def test_tpu_flash_attention_context_parallel(
      self, ici_context_parallelism, context_parallel_load_balance, ici_expert_parallelism, expert_shard_attention_option
  ):
    """Test equivalence between dot_product and flash attention + context/expert parallelism"""

    config_arguments = {
        "per_device_batch_size": 1.0,
        "run_name": "test",
        "enable_checkpointing": False,
        "max_target_length": 512,
        "sa_block_q": 128,
        "sa_block_kv": 128,
        "sa_block_kv_compute": 128,
        "sa_block_q_dkv": 128,
        "sa_block_kv_dkv": 128,
        "sa_block_kv_dkv_compute": 128,
        "sa_block_q_dq": 128,
        "sa_block_kv_dq": 128,
        "attention_type": attentions.AttentionType.MLA.value,
        "q_lora_rank": 4,
        "kv_lora_rank": 4,
        "qk_nope_head_dim": 128,
        "qk_rope_head_dim": 64,
        "v_head_dim": 128,
    }

    cfg, mla = self.init_mla(config_arguments, rope_type="default")
    lnx, decoder_segment_ids, decoder_positions = self.get_data(cfg, cfg.dtype)
    # Dot product
    mla_generic_output = mla(
        lnx,
        lnx,
        decoder_segment_ids=decoder_segment_ids,
        inputs_positions=decoder_positions,
        deterministic=True,
        model_mode=MODEL_MODE_TRAIN,
    )
    generic_state = nnx.state(mla)

    # Test with Context Parallelism
    cfg_cp = pyconfig.initialize(
        [sys.argv[0], os.path.join(PKG_DIR, "configs", "base.yml")],
        **config_arguments,
        rope_type=cfg.rope_type,
        ici_context_parallelism=ici_context_parallelism,
        context_parallel_load_balance=context_parallel_load_balance,
        ici_expert_parallelism=ici_expert_parallelism,
        expert_shard_attention_option=expert_shard_attention_option,
    )
    devices_array_cp = maxtext_utils.create_device_mesh(cfg_cp)
    mesh_cp = Mesh(devices_array_cp, cfg_cp.mesh_axes)
    attention_as_mla_flash_cp = MLA(
        config=cfg_cp,
        num_query_heads=cfg_cp.num_query_heads,
        num_kv_heads=cfg_cp.num_kv_heads,
        head_dim=cfg_cp.head_dim,
        inputs_q_shape=lnx.shape,
        inputs_kv_shape=lnx.shape,
        max_target_length=cfg_cp.max_target_length,
        max_prefill_predict_length=cfg_cp.max_prefill_predict_length,
        mesh=mesh_cp,
        attention_kernel="flash",
        dtype=cfg_cp.dtype,
        dropout_rate=cfg_cp.dropout_rate,
        attention_type=cfg_cp.attention_type,
        q_lora_rank=cfg_cp.q_lora_rank,
        kv_lora_rank=cfg_cp.kv_lora_rank,
        qk_nope_head_dim=cfg_cp.qk_nope_head_dim,
        qk_rope_head_dim=cfg_cp.qk_rope_head_dim,
        v_head_dim=cfg_cp.v_head_dim,
        model_mode=MODEL_MODE_PREFILL,
        rngs=self.nnx_rng,
    )
    nnx.update(attention_as_mla_flash_cp, generic_state)
    mla_generic_flash_cp_output = _forward_with_context_expert_parallelism(
        cfg_cp, mesh_cp, attention_as_mla_flash_cp, lnx, decoder_segment_ids, decoder_positions
    )

    self.assertTrue(
        jax.numpy.allclose(mla_generic_output, mla_generic_flash_cp_output, rtol=1e-01, atol=1e-01, equal_nan=False),
        msg="MLA Logits from generic dot product and flash attention + context/expert parallelism are not close.\n"
        f"ici_context_parallelism={ici_context_parallelism}, context_parallel_load_balance={context_parallel_load_balance},"
        f" ici_expert_parallelism={ici_expert_parallelism}, expert_shard_attention_option={expert_shard_attention_option}.",
    )


def _forward_with_context_expert_parallelism(cfg_cp, mesh_cp, attention_cp, lnx, decoder_segment_ids, decoder_positions):
  """Get logits from attention under context/expert parallelism."""
  # If load balanced cp, shuffle along seq dim for input
  # This correponds to the pre-shuffle step in training
  context_parallel_size = cfg_cp.context_parallel_size
  if context_parallel_size > 1 and cfg_cp.context_parallel_load_balance:
    batch = {"inputs": lnx, "inputs_segmentation": decoder_segment_ids, "inputs_position": decoder_positions}
    with mesh_cp:
      reordered_batch = max_utils.get_reorder_callable(context_parallel_size)(batch)
    lnx = reordered_batch["inputs"]
    decoder_segment_ids = reordered_batch["inputs_segmentation"]
    decoder_positions = reordered_batch["inputs_position"]
  # apply attention with sharding
  with mesh_cp, nn_partitioning.axis_rules(cfg_cp.logical_axis_rules):
    attention_cp_output = attention_cp(
        lnx,
        lnx,
        decoder_segment_ids=decoder_segment_ids,
        inputs_positions=decoder_positions,
        deterministic=True,
        model_mode=MODEL_MODE_TRAIN,
    )
  # If load balanced cp, de-shuffle and gather along seq dim for output
  # Note training does not need post-shuffle. Since the target seq is also pre-shuffled, the loss remains correct
  if context_parallel_size > 1 and cfg_cp.context_parallel_load_balance:
    attention_cp_output = max_utils.reorder_sequence(
        tensor=attention_cp_output, cp_size=context_parallel_size, seq_dim=1, to_contiguous=True
    )
  return attention_cp_output


>>>>>>> b98c47ad
if __name__ == "__main__":
  unittest.main()<|MERGE_RESOLUTION|>--- conflicted
+++ resolved
@@ -33,20 +33,15 @@
 from flax import nnx
 from flax.linen import partitioning as nn_partitioning
 
-<<<<<<< HEAD
-from MaxText import maxtext_utils, pyconfig
-=======
 from MaxText import maxtext_utils
 from MaxText import max_utils
 from MaxText import pyconfig
->>>>>>> b98c47ad
+from MaxText import maxtext_utils, pyconfig
 from MaxText.common_types import DECODING_ACTIVE_SEQUENCE_INDICATOR, MODEL_MODE_AUTOREGRESSIVE, MODEL_MODE_PREFILL, MODEL_MODE_TRAIN
 from MaxText.globals import PKG_DIR, has_tpu, has_gpu
 from MaxText.layers import attentions
 from MaxText.layers.attentions import Attention, MLA, ChunkedCausalMask
 
-tpu_present = has_tpu()
-cpu_only = not tpu_present and not has_gpu()
 
 class BidirectionalBlockMaskTest(unittest.TestCase):
   """Test for make_bidirectional_block_mask."""
@@ -263,12 +258,8 @@
       # pylint: disable=protected-access
       attentions._generate_chunk_attention_mask(mask_shape=(4, 4), chunk_size=0)
 
-<<<<<<< HEAD
-class AttentionTest(unittest.TestCase):
-=======
 
 class AttentionTest(parameterized.TestCase):
->>>>>>> b98c47ad
   """Test for the Attention"""
 
   # Note: if you are changing these configs, please make sure to change the configs in
@@ -299,20 +290,20 @@
     )
     self.cfg = config
 
+    config_cp = pyconfig.initialize(
+        [sys.argv[0], os.path.join(PKG_DIR, "configs", "base.yml")],
+        **self.config_arguments,
+        ici_context_parallelism=4,  # use context parallelism of 4
+        context_parallel_load_balance=False,  # set load_balancing to False such that
+        # there's no need for reordering the input/output
+    )
+
+    self.cfg_cp = config_cp
     self.rng = jax.random.PRNGKey(0)
     self.nnx_rng = nnx.Rngs(params=0, dropout=jax.random.PRNGKey(42))
 
-    if cpu_only:
-        self.cfg_cp.mesh_axes = self.cfg.mesh_axes = ["data"]
-        self.cfg_cp.scan_layers = self.cfg.scan_layers = False
-
-    devices_array = maxtext_utils.create_device_mesh_with_maxtextconfig(self.cfg)
+    devices_array = maxtext_utils.create_device_mesh(self.cfg)
     self.mesh = Mesh(devices_array, self.cfg.mesh_axes)
-<<<<<<< HEAD
-    devices_array_cp = maxtext_utils.create_device_mesh_with_maxtextconfig(self.cfg_cp)  # for context parallelism
-    self.mesh_cp = Mesh(devices_array_cp, self.cfg_cp.mesh_axes)  # for context parallelism
-=======
->>>>>>> b98c47ad
     self.global_batch_size = self.cfg.global_batch_size_to_train_on
     self.num_kv_heads = self.cfg.num_kv_heads
     self.num_query_heads = self.cfg.num_query_heads
@@ -716,18 +707,7 @@
         model_mode=MODEL_MODE_PREFILL,
         rngs=self.nnx_rng,
     )
-<<<<<<< HEAD
-    attention_w_layout_variable = attention_w_layout.init(
-        {"params": self.rng, "aqt": self.rng},
-        jnp.ones((self.global_batch_size, config.max_target_length, config.emb_dim)),
-        jnp.ones((self.global_batch_size, config.max_target_length, config.emb_dim)),
-        jnp.ones((self.global_batch_size, config.max_target_length)),
-    )
-    attention_w_layout_full = attention_w_layout.apply(
-        attention_w_layout_variable,
-=======
     attention_w_layout_full = attention_w_layout(
->>>>>>> b98c47ad
         lnx,
         lnx,
         decoder_segment_ids=decoder_segment_ids,
@@ -814,17 +794,8 @@
         dtype=config.dtype,
         compute_axis_order=compute_axis_order,
         reshape_q=False,
-<<<<<<< HEAD
-    )
-    attention_wo_reshape_q_variable = attention_wo_reshape_q.init(
-        {"params": self.rng, "aqt": self.rng},
-        jnp.ones((self.global_batch_size, config.max_target_length, config.emb_dim)),
-        jnp.ones((self.global_batch_size, config.max_target_length, config.emb_dim)),
-        jnp.ones((self.global_batch_size, config.max_target_length)),
-=======
         model_mode=MODEL_MODE_PREFILL,
         rngs=self.nnx_rng,
->>>>>>> b98c47ad
     )
 
     attention_w_reshape_q = Attention(
@@ -844,15 +815,6 @@
         model_mode=MODEL_MODE_PREFILL,
         rngs=self.nnx_rng,
     )
-<<<<<<< HEAD
-    attention_w_reshape_q_variable = attention_w_reshape_q.init(
-        {"params": self.rng, "aqt": self.rng},
-        jnp.ones((self.global_batch_size, config.max_target_length, config.emb_dim)),
-        jnp.ones((self.global_batch_size, config.max_target_length, config.emb_dim)),
-        jnp.ones((self.global_batch_size, config.max_target_length)),
-    )
-=======
->>>>>>> b98c47ad
 
     attention_wo_reshape_q_state = nnx.state(attention_wo_reshape_q)
     nnx.update(attention_w_reshape_q, attention_wo_reshape_q_state)
@@ -1068,6 +1030,7 @@
         )
     )
 
+
 class MLATest(parameterized.TestCase):
   """Test for the Multi-Headed Latent Attention"""
 
@@ -1093,31 +1056,17 @@
 
   def init_mla(self, config_arguments, rope_type):
     """Helper function to initialize MLA with different model names."""
-    cfg= pyconfig.initialize(
+    cfg = pyconfig.initialize(
         [sys.argv[0], os.path.join(PKG_DIR, "configs", "base.yml")],
         **config_arguments,
         rope_type=rope_type,
     )
 
     devices_array = maxtext_utils.create_device_mesh(cfg)
-    if jax.device_count() == 1:
-        devices_array = np.array(devices_array).reshape((1,) * len(cfg.mesh_axes))
     mesh = Mesh(devices_array, cfg.mesh_axes)
 
-<<<<<<< HEAD
-    global_batch_size = cfg.per_device_batch_size
-    num_kv_heads = cfg.base_num_kv_heads
-    num_query_heads = cfg.base_num_query_heads
-    max_target_length = cfg.max_target_length
-    max_prefill_predict_length = cfg.max_prefill_predict_length
-    head_dim = cfg.head_dim
-    embed_dim = cfg.emb_dim
-    dtype = cfg.dtype
-    attention_type = cfg.attention_type
-=======
     dummy_inputs_q = jnp.ones((cfg.global_batch_size_to_train_on, cfg.max_target_length, cfg.base_emb_dim))
     dummy_inputs_kv = jnp.ones((cfg.global_batch_size_to_train_on, cfg.max_target_length, cfg.base_emb_dim))
->>>>>>> b98c47ad
 
     mla = MLA(
         config=cfg,
@@ -1147,13 +1096,8 @@
   def get_data(self, cfg, dtype):
     """get data"""
     lnx = jax.random.normal(
-<<<<<<< HEAD
-        rng,
-        shape=(cfg.global_batch_size_to_train_on, cfg.max_target_length, cfg.emb_dim),
-=======
         self.rng,
         shape=(cfg.global_batch_size_to_train_on, cfg.max_target_length, cfg.base_emb_dim),
->>>>>>> b98c47ad
         dtype=dtype,
     )
 
@@ -1169,9 +1113,9 @@
     lnx = jax.random.normal(
         self.rng,
         shape=(
-            cfg.per_device_batch_size,
+            cfg.global_batch_size_to_train_on,
             cfg.max_target_length,
-            cfg.emb_dim,
+            cfg.base_emb_dim,
         ),
         dtype=dtype,
     )
@@ -1239,8 +1183,6 @@
       # TODO (b/394626702) uncomment last check when decode and kv_cache are implemented for MLA
       # self.assertTrue(jax.numpy.allclose(mla_full_this_idx, mla_idx, rtol=1e-02, atol=1e-02, equal_nan=False))
 
-<<<<<<< HEAD
-=======
   @parameterized.named_parameters(
       {
           "testcase_name": "cp_no_load_balance",
@@ -1403,6 +1345,5 @@
   return attention_cp_output
 
 
->>>>>>> b98c47ad
 if __name__ == "__main__":
   unittest.main()