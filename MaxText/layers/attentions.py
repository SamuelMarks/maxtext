--- conflicted
+++ resolved
@@ -39,17 +39,7 @@
 from flax.linen import partitioning
 
 from MaxText import max_utils
-<<<<<<< HEAD
-from MaxText.common_types import (DecoderBlockType, DEFAULT_MASK_VALUE, BATCH, HEAD, KV_LENGTH, D_KV,
-                                  CACHE_BATCH_PREFILL, CACHE_SEQUENCE, AxisNames, CACHE_BATCH, CACHE_HEADS,
-                                  CACHE_SCALE_BATCH, CACHE_KV, CACHE_SCALE_SEQUENCE, CACHE_SCALE_HEADS, CACHE_SCALE_KV,
-                                  AxisIdxes, LENGTH, DType, Config, Array, Q_LENGTH, DECODE_LENGTH, DECODE_BATCH,
-                                  PREFILL_KV_BATCH, KV_HEAD, KV_HEAD_DIM, KV_BATCH, EMBED, MODEL_MODE_AUTOREGRESSIVE,
-                                  DECODING_ACTIVE_SEQUENCE_INDICATOR, MODEL_MODE_TRAIN, MODEL_MODE_PREFILL)
-from MaxText.configs.types_g import MaxTextConfig
-=======
 from MaxText.common_types import DecoderBlockType, DEFAULT_MASK_VALUE, BATCH, BATCH_NO_EXP, HEAD, KV_LENGTH, PREFILL_LENGTH, D_KV, CACHE_BATCH_PREFILL, CACHE_SEQUENCE, AxisNames, CACHE_BATCH, CACHE_HEADS, CACHE_SCALE_BATCH, CACHE_KV, CACHE_SCALE_SEQUENCE, CACHE_SCALE_HEADS, CACHE_SCALE_KV, AxisIdxes, LENGTH, LENGTH_NO_EXP, DType, Config, Array, Q_LENGTH, Q_LENGTH_NO_EXP, DECODE_LENGTH, DECODE_BATCH, PREFILL_KV_BATCH, KV_HEAD, KV_HEAD_DIM, KV_BATCH, KV_BATCH_NO_EXP, EMBED, MODEL_MODE_AUTOREGRESSIVE, DECODING_ACTIVE_SEQUENCE_INDICATOR, MODEL_MODE_TRAIN, MODEL_MODE_PREFILL, EP_AS_CONTEXT
->>>>>>> b98c47ad
 from MaxText.inference import kvcache
 from MaxText.inference import page_manager
 from MaxText.inference import paged_attention
@@ -1237,7 +1227,7 @@
 
     # special sharding for decode
     q_seq_len = query.shape[1]
-    prefill_qkv_sharding = (BATCH, LENGTH, HEAD, D_KV)
+    prefill_qkv_sharding = (BATCH, PREFILL_LENGTH, HEAD, D_KV)
     decode_qkv_sharding = (DECODE_BATCH, DECODE_LENGTH, HEAD, D_KV)
     if self.is_partition_in_decode(q_seq_len):
       query = partitioning.with_sharding_constraint(query, decode_qkv_sharding)
@@ -1262,7 +1252,7 @@
     if self.is_partition_in_decode(q_seq_len):
       attn_weights = partitioning.with_sharding_constraint(attn_weights, (KV_LENGTH, HEAD, None, None, None))
     elif model_mode == MODEL_MODE_PREFILL:
-      attn_weights = partitioning.with_sharding_constraint(attn_weights, (BATCH, HEAD, None, LENGTH, KV_LENGTH))
+      attn_weights = partitioning.with_sharding_constraint(attn_weights, (BATCH, HEAD, None, PREFILL_LENGTH, KV_LENGTH))
 
     if self.attn_logits_soft_cap:
       attn_weights = jnp.tanh(attn_weights / self.attn_logits_soft_cap)
@@ -1275,7 +1265,7 @@
     if self.is_partition_in_decode(q_seq_len):
       attn_mask = partitioning.with_sharding_constraint(attn_mask, (KV_LENGTH, HEAD, None, None, None))
     elif model_mode == MODEL_MODE_PREFILL:
-      attn_mask = partitioning.with_sharding_constraint(attn_mask, (BATCH, HEAD, None, LENGTH, KV_LENGTH))
+      attn_mask = partitioning.with_sharding_constraint(attn_mask, (BATCH, HEAD, None, PREFILL_LENGTH, KV_LENGTH))
     if attn_mask is not None:
       attn_weights = apply_mask_to_logits(attn_weights, attn_mask)
     return self.compute_local_attention(attn_weights, value, q_seq_len, model_mode, wv_product_einsum)
@@ -1484,8 +1474,9 @@
   Args:
     eps: float, epsilon used for numerical stability (default value should be ok for most cases).
   """
+
   eps: float = 1e-6
-  rngs: nnx.Rngs = None # Not used in L2Norm but passed in by nnx.bridge.to_linen
+  rngs: nnx.Rngs = None  # Not used in L2Norm but passed in by nnx.bridge.to_linen
 
   def __call__(self, x):
     return x * jax.lax.rsqrt(jnp.mean(x**2, axis=-1, keepdims=True) + self.eps)
@@ -1660,63 +1651,6 @@
       ... and other configuration parameters.
   """
 
-<<<<<<< HEAD
-  config: MaxTextConfig
-  num_query_heads: int
-  num_kv_heads: int
-  head_dim: int
-  max_target_length: int
-  mesh: Mesh
-  attention_kernel: str
-  dtype: DType = jnp.float32
-  weight_dtype: DType = jnp.float32
-  max_prefill_predict_length: int = -1
-  dropout_rate: float = 0.0
-  kernel_init: NdInitializer = nd_dense_init(1.0, "fan_in", "normal")
-  float32_qk_product: bool = False  # computes logits in float32 for stability.
-  float32_logits: bool = False  # cast logits in float32 for stability.
-  quant: Optional[Quant] = None
-  kv_quant: Optional[KVQuant] = None
-
-  attention_type: AttentionType = AttentionType.GLOBAL  # Default to global attention
-  attn_logits_soft_cap: float | None = None
-  sliding_window_size: int | None = None
-  use_ragged_attention: bool = False
-  ragged_block_size: int = 256
-  use_qk_norm: bool = False
-  query_pre_attn_scalar: float | None = None
-  use_bias_in_projections: bool = False  # Set to True will enable bias in q, k, v, o projections
-  # Temperature tuning parameters used for Llama4
-  temperature_tuning: bool = False
-  temperature_tuning_scale: float = 0.1
-  temperature_tuning_floor_scale: float = 8192.0
-
-  # Shard the query activation as the same as the key and value.
-  # TODO: Find a better sharding axis name.
-  # TODO: Further break down the Training and Inference axes for the q, k, v.
-  prefill_query_axis_names: AxisNames = (PREFILL_KV_BATCH, LENGTH, KV_HEAD, KV_HEAD_DIM)
-  prefill_key_axis_names: AxisNames = (PREFILL_KV_BATCH, LENGTH, KV_HEAD, KV_HEAD_DIM)
-  prefill_value_axis_names: AxisNames = (PREFILL_KV_BATCH, LENGTH, KV_HEAD, KV_HEAD_DIM)
-  query_axis_names: AxisNames = (KV_BATCH, LENGTH, KV_HEAD, KV_HEAD_DIM)
-  input_axis_names: AxisNames = (BATCH, LENGTH, EMBED)
-  decode_input_axis_names: AxisNames = (DECODE_BATCH, DECODE_LENGTH, EMBED)
-  key_axis_names: AxisNames = (KV_BATCH, LENGTH, KV_HEAD, KV_HEAD_DIM)
-  value_axis_names: AxisNames = (KV_BATCH, LENGTH, KV_HEAD, KV_HEAD_DIM)
-  out_axis_names: AxisNames = (BATCH, LENGTH, HEAD, D_KV)
-  decode_out_axis_names = (DECODE_BATCH, DECODE_LENGTH, HEAD, D_KV)
-
-  prefill_cache_axis_order: AxisIdxes = (1, 2, 0, 3)
-  ar_cache_axis_order: AxisIdxes = (1, 2, 0, 3)
-  compute_axis_order: AxisIdxes = (0, 1, 2, 3)
-  reshape_q: bool = False
-
-  is_nope_layer: bool = False
-  is_vision: bool = False
-
-  def setup(self):
-    """Init with attention_op and possibly paged_attention_op."""
-    self.attention_op = attention_op_as_linen(
-=======
   def __init__(
       self,
       config: Config,
@@ -1883,7 +1817,6 @@
     self.rotary_embedding = self.init_rotary_embedding()
 
     self.attention_op = AttentionOp(
->>>>>>> b98c47ad
         config=self.config,
         mesh=self.mesh,
         attention_kernel=self.attention_kernel,
@@ -2287,9 +2220,6 @@
     Returns:
       output of shape `[batch, length, q_features]`.
     """
-<<<<<<< HEAD
-    if model_mode in (MODEL_MODE_PREFILL, MODEL_MODE_TRAIN):
-=======
     if model_mode == MODEL_MODE_PREFILL:
       inputs_q = nn.with_logical_constraint(inputs_q, self.prefill_input_axis_names)
       inputs_kv = nn.with_logical_constraint(inputs_kv, self.prefill_input_axis_names)
@@ -2297,7 +2227,6 @@
       inputs_q = nn.with_logical_constraint(inputs_q, self.ep_input_axis_names)
       inputs_kv = nn.with_logical_constraint(inputs_kv, self.ep_input_axis_names)
     elif model_mode == MODEL_MODE_TRAIN:
->>>>>>> b98c47ad
       inputs_q = nn.with_logical_constraint(inputs_q, self.input_axis_names)
       inputs_kv = nn.with_logical_constraint(inputs_kv, self.input_axis_names)
     else:
@@ -2379,15 +2308,11 @@
           query, key, value, decoder_segment_ids, model_mode, cached_values, previous_chunk, bidirectional_mask
       )
 
-<<<<<<< HEAD
-    if model_mode in (MODEL_MODE_PREFILL, MODEL_MODE_TRAIN):
-=======
     if model_mode == MODEL_MODE_PREFILL:
       out = nn.with_logical_constraint(out, self.prefill_out_axis_names)
     elif model_mode == MODEL_MODE_TRAIN and self.config.expert_shard_attention_option == EP_AS_CONTEXT:
       out = nn.with_logical_constraint(out, self.ep_out_axis_names)
     elif model_mode == MODEL_MODE_TRAIN:
->>>>>>> b98c47ad
       out = nn.with_logical_constraint(out, self.out_axis_names)
     else:
       out = nn.with_logical_constraint(out, self.decode_out_axis_names)
@@ -2725,13 +2650,8 @@
       )
     else:
       # LoRA path for Q.
-<<<<<<< HEAD
-      self.wq_a = dense_general(
-          in_features_shape=self.config.base_emb_dim,
-=======
       self.wq_a = DenseGeneral(
           in_features_shape=self.config.emb_dim,
->>>>>>> b98c47ad
           out_features_shape=self.q_lora_rank,
           axis=-1,
           kernel_init=self.kernel_init,
@@ -2764,13 +2684,8 @@
       )
 
     # KV LoRA path.
-<<<<<<< HEAD
-    self.wkv_a = dense_general(
-        in_features_shape=self.config.base_emb_dim,
-=======
     self.wkv_a = DenseGeneral(
         in_features_shape=self.config.emb_dim,
->>>>>>> b98c47ad
         out_features_shape=self.kv_lora_rank + self.qk_rope_head_dim,
         axis=-1,
         kernel_init=self.kernel_init,
@@ -3027,10 +2942,6 @@
       A tensor of shape [batch, length, embed_dim] containing the
       MLA-attended outputs.
     """
-<<<<<<< HEAD
-    inputs_q = nn.with_logical_constraint(inputs_q, self.input_axis_names)
-    inputs_kv = nn.with_logical_constraint(inputs_kv, self.input_axis_names)
-=======
     if model_mode == MODEL_MODE_PREFILL:
       inputs_q = nn.with_logical_constraint(inputs_q, self.prefill_input_axis_names)
       inputs_kv = nn.with_logical_constraint(inputs_kv, self.prefill_input_axis_names)
@@ -3040,7 +2951,6 @@
     else:
       inputs_q = nn.with_logical_constraint(inputs_q, self.input_axis_names)
       inputs_kv = nn.with_logical_constraint(inputs_kv, self.input_axis_names)
->>>>>>> b98c47ad
 
     query = self.mla_query_projection(inputs_q, inputs_positions, model_mode)
     key, value, cached_values = self.mla_kv_projection(
@@ -3055,7 +2965,7 @@
       unnormalized_out, _, exp_sum = self.ds_paged_attention_op(
           query, key, value, decoder_segment_ids, model_mode, previous_chunk, slot=slot, page_state=page_state
       )
-      unnormalized_out = unnormalized_out[..., :self.v_head_dim]
+      unnormalized_out = unnormalized_out[..., : self.v_head_dim]
       out = unnormalized_out / (exp_sum + 1e-9) if exp_sum is not None else unnormalized_out
     else:
       out = self.attention_op(query, key, value, decoder_segment_ids, model_mode, cached_values)
