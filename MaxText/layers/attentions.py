--- conflicted
+++ resolved
@@ -299,41 +299,6 @@
   """
   Initializes the AttentionOp module and returns it as a Linen module.
   """
-<<<<<<< HEAD
-  return nnx.bridge.to_linen(
-    AttentionOp,
-    config=config,
-    mesh=mesh,
-    attention_kernel=attention_kernel,
-    max_target_length=max_target_length,
-    num_query_heads=num_query_heads,
-    num_kv_heads=num_kv_heads,
-    float32_qk_product=float32_qk_product,
-    max_prefill_predict_length=max_prefill_predict_length,
-    float32_logits=float32_logits,
-    flash_axis_names_kv=flash_axis_names_kv,
-    flash_axis_names_q=flash_axis_names_q,
-    flash_axis_names_splash_kernel=flash_axis_names_splash_kernel,
-    prefill_cache_logical_axis_names=prefill_cache_logical_axis_names,
-    cache_logical_axis_names=cache_logical_axis_names,
-    cache_scale_logical_axis_names=cache_scale_logical_axis_names,
-    ragged_qkv_axis_names=ragged_qkv_axis_names,
-    ragged_lengths_names=ragged_lengths_names,
-    compute_axis_order=compute_axis_order,
-    key_axis_order=key_axis_order,
-    reshape_q=reshape_q,
-    dropout_rate=dropout_rate,
-    dtype=dtype,
-    quant=quant,
-    kv_quant=kv_quant,
-    attention_type=attention_type,
-    attn_logits_soft_cap=attn_logits_soft_cap,
-    sliding_window_size=sliding_window_size,
-    chunk_attn_window_size=chunk_attn_window_size,
-    use_ragged_attention=use_ragged_attention,
-    ragged_block_size=ragged_block_size,
-    metadata_fn=variable_to_logically_partitioned,
-=======
   return nnx_wrappers.to_linen(
       AttentionOp,
       config=config,
@@ -367,7 +332,6 @@
       use_ragged_attention=use_ragged_attention,
       ragged_block_size=ragged_block_size,
       metadata_fn=variable_to_logically_partitioned,
->>>>>>> d19f7e14
   )
 
 
@@ -407,7 +371,7 @@
   use_ragged_attention: bool = False
   ragged_block_size: int = 256
 
-  rngs: nnx.Rngs = None # Not used in AttentionOp but passed in by nnx.bridge.to_linen
+  rngs: nnx.Rngs = None  # Not used in AttentionOp but passed in by nnx.bridge.to_linen
 
   def check_attention_inputs(self, query: Array, key: Array | KVTensor, value: Array | KVTensor) -> None:
     """Check attention inputs."""
