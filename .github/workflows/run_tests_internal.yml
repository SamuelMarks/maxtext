# Copyright 2024 Google LLC
#
# Licensed under the Apache License, Version 2.0 (the "License");
# you may not use this file except in compliance with the License.
# You may obtain a copy of the License at
#
#      https://www.apache.org/licenses/LICENSE-2.0
#
# Unless required by applicable law or agreed to in writing, software
# distributed under the License is distributed on an "AS IS" BASIS,
# WITHOUT WARRANTIES OR CONDITIONS OF ANY KIND, either express or implied.
# See the License for the specific language governing permissions and
# limitations under the License.

# This file defines a module for running tests used in UnitTests.yml

name: Run Tests

on:
  workflow_call:
    inputs:
      device_type:
        required: true
        type: string
      device_name:
        required: true
        type: string
      image_type:
        required: false
        type: string
      pytest_marker:
        required: true
        type: string
      is_scheduled_run:
        required: true
        type: string
      xla_python_client_mem_fraction:
        required: true
        type: string
      tf_force_gpu_allow_growth:
        required: true
        type: string
      container_resource_option:
        required: true
        type: string
      cloud_runner:
        required: false
        type: string

jobs:
  run:
    runs-on: ${{ inputs.cloud_runner != '' && inputs.cloud_runner || fromJson(format('["self-hosted", "{0}", "{1}"]', inputs.device_type, inputs.device_name)) }}
    container:
      image: gcr.io/tpu-prod-env-multipod/maxtext_${{ github.run_id }}:${{ inputs.image_type != '' && inputs.image_type || inputs.device_type }}
      env:
        XLA_PYTHON_CLIENT_MEM_FRACTION: ${{ inputs.xla_python_client_mem_fraction }}
        TF_FORCE_GPU_ALLOW_GROWTH: ${{ inputs.tf_force_gpu_allow_growth }}
        TPU_SKIP_MDS_QUERY: ${{ inputs.image_type == 'tpu' && inputs.device_type != 'tpu' && '1' || '' }}
      options: ${{ inputs.container_resource_option }}
    steps:
      - uses: actions/checkout@v4
      - name: Run Tests
        run: |
          if [ "${{ inputs.is_scheduled_run }}" == "true" ]; then
            FINAL_PYTEST_MARKER="${{ inputs.pytest_marker }}"
          else
            FINAL_PYTEST_MARKER="${{ inputs.pytest_marker }} and not scheduled_only"
          fi
          python3 -m pip install -e . --no-dependencies &&
<<<<<<< HEAD
          python3 -m pip install -U deepmerge ruamel.yaml &&
          python3 -m pytest -v --pyargs MaxText.tests -m '${{ inputs.pytest_marker }}' --durations=0
=======
          python3 -m pytest -v --pyargs MaxText.tests -m "${FINAL_PYTEST_MARKER}" --durations=0
>>>>>>> 41d5d873
<|MERGE_RESOLUTION|>--- conflicted
+++ resolved
@@ -67,9 +67,4 @@
             FINAL_PYTEST_MARKER="${{ inputs.pytest_marker }} and not scheduled_only"
           fi
           python3 -m pip install -e . --no-dependencies &&
-<<<<<<< HEAD
-          python3 -m pip install -U deepmerge ruamel.yaml &&
-          python3 -m pytest -v --pyargs MaxText.tests -m '${{ inputs.pytest_marker }}' --durations=0
-=======
-          python3 -m pytest -v --pyargs MaxText.tests -m "${FINAL_PYTEST_MARKER}" --durations=0
->>>>>>> 41d5d873
+          python3 -m pytest -v --pyargs MaxText.tests -m "${FINAL_PYTEST_MARKER}" --durations=0