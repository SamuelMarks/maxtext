--- conflicted
+++ resolved
@@ -210,14 +210,9 @@
 ### Automatically Upload Logs to Vertex Tensorboard
 MaxText supports automatic upload of logs collected in a directory to a Tensorboard instance in Vertex AI. Follow [user guide](getting_started/Use_Vertex_AI_Tensorboard.md) to know more.
 
-<<<<<<< HEAD
-## Monitor Goodput of Your Workload
-If you are interested in monitoring Goodput metrics of your workload, follow this [user guide](getting_started/Monitor_Goodput.md).
-
-## License
-
-[Apache License 2.0](LICENSE)
-=======
 ### Monitor Goodput of Your Workload
 If you are interested in monitoring Goodput metrics of your workload, follow this [user guide](getting_started/Monitor_Goodput.md).
->>>>>>> a0a77e1d
+
+## License
+
+[Apache License 2.0](LICENSE)